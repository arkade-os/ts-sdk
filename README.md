--- conflicted
+++ resolved
@@ -160,14 +160,8 @@
 interface IWallet {
   /** Get wallet addresses */
   getAddress(): Promise<{
-<<<<<<< HEAD
     offchain: string;
     boarding: string;
-=======
-    onchain?: string;
-    offchain?: string;
-    boarding?: string;
->>>>>>> 3aa69b19
     bip21: string;
   }>;
 
@@ -179,11 +173,6 @@
       total: number;
     };
     offchain: {
-<<<<<<< HEAD
-=======
-      total: number;
-      swept: number;
->>>>>>> 3aa69b19
       settled: number;
       preconfirmed: number;
       available: number;
@@ -202,17 +191,27 @@
   }): Promise<string>;
 
   /** Get virtual UTXOs */
-<<<<<<< HEAD
-  getVtxos(filter?: GetVtxosFilter): Promise<ExtendedVirtualCoin[]>;
-=======
   getVtxos(filter?: { withSpendableInSettlement?: boolean }): Promise<ExtendedVirtualCoin[]>;
->>>>>>> 3aa69b19
 
   /** Get boarding UTXOs */
   getBoardingUtxos(): Promise<ExtendedCoin[]>;
 
   /** Settle transactions */
-<<<<<<< HEAD
+  settle(params?: {
+    inputs: ExtendedCoin[];
+    outputs: {
+      address: string;
+      amount: bigint;
+    }[];
+  }, eventCallback?: (event: SettlementEvent) => void): Promise<string>;
+
+  /** Get virtual UTXOs */
+  getVtxos(filter?: GetVtxosFilter): Promise<ExtendedVirtualCoin[]>;
+
+  /** Get boarding UTXOs */
+  getBoardingUtxos(): Promise<ExtendedCoin[]>;
+
+  /** Settle transactions */
   settle(
     params?: {
       inputs: ExtendedCoin[];
@@ -226,21 +225,9 @@
 
   /** Get transaction history */
   getTransactionHistory(): Promise<ArkTransaction[]>;
-=======
-  settle(params?: {
-    inputs: ExtendedCoin[];
-    outputs: {
-      address: string;
-      amount: bigint;
-    }[];
-  }, eventCallback?: (event: SettlementEvent) => void): Promise<string>;
-
-  /** Get transaction history */
-  getTransactionHistory(): Promise<ArkTransaction[]>;
 
   /** Exit vtxos unilaterally */
   exit(outpoints?: Outpoint[]): Promise<void>;
->>>>>>> 3aa69b19
 }
 
 /** Transaction types */
@@ -251,14 +238,11 @@
 
 /** Transaction history entry */
 interface ArkTransaction {
-<<<<<<< HEAD
-=======
   key: {
     boardingTxid: string;
     commitmentTxid: string;
     redeemTxid: string;
   };
->>>>>>> 3aa69b19
   type: TxType;
   amount: number;
   settled: boolean;
@@ -272,11 +256,6 @@
   value: number;
   virtualStatus: {
     state: 'pending' | 'settled' | 'swept' | 'spent';
-<<<<<<< HEAD
-    batchTxID?: string;
-    batchExpiry?: number;
-=======
->>>>>>> 3aa69b19
   };
   spentBy?: string;
   createdAt: Date;
