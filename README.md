--- conflicted
+++ resolved
@@ -288,11 +288,6 @@
 })
 ```
 
-### Repository Pattern
-
-Access low-level data management through repositories:
-
-<<<<<<< HEAD
 ### Using with Expo/React Native
 
 For React Native and Expo applications where standard EventSource and fetch streaming may not work properly, use the Expo-compatible providers:
@@ -321,8 +316,10 @@
 - **ExpoArkProvider**: Handles settlement events and transaction streaming using expo/fetch for Server-Sent Events
 - **ExpoIndexerProvider**: Handles address subscriptions and VTXO updates using expo/fetch for JSON streaming
 
-_For complete API documentation, visit our [TypeScript documentation](https://arkade-os.github.io/ts-sdk/)._
-=======
+### Repository Pattern
+
+Access low-level data management through repositories:
+
 ```typescript
 // VTXO management (automatically cached for performance)
 const addr = await wallet.getAddress()
@@ -341,7 +338,8 @@
 )
 const swaps = await wallet.contractRepository.getContractCollection('swaps')
 ```
->>>>>>> 491c2f64
+
+_For complete API documentation, visit our [TypeScript documentation](https://arkade-os.github.io/ts-sdk/)._
 
 ## Development
 
