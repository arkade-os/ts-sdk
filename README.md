# Arkade TypeScript SDK
The Arkade SDK is a TypeScript library for building Bitcoin wallets with support for both on-chain and off-chain transactions via the Ark protocol.

[![TypeScript Documentation](https://img.shields.io/badge/TypeScript-Documentation-blue?style=flat-square)](https://arkade-os.github.io/ts-sdk/)

## Installation

```bash
npm install @arkade-os/sdk
```

## Usage

### Creating a Wallet

```typescript
import { SingleKey, Wallet } from '@arkade-os/sdk'

// Create a new in-memory key (or use an external signer)
const identity = SingleKey.fromHex('your_private_key_hex')

// Create a wallet with Ark support
const wallet = await Wallet.create({
  identity: identity,
  // Esplora API, can be left empty mempool.space API will be used
  esploraUrl: 'https://mutinynet.com/api', 
  arkServerUrl: 'https://mutinynet.arkade.sh',
})
```

### Receiving Bitcoin

```typescript
// Get wallet addresses
const arkAddress = await wallet.getAddress()
const boardingAddress = await wallet.getBoardingAddress()
console.log('Ark Address:', arkAddress)
console.log('Boarding Address:', boardingAddress)

// be notified when incoming funds
const stopFunc = await wallet.notifyIncomingFunds((coins) => {
  const amount = coins.reduce((sum, a) => sum + a.value)
  console.log(`received ${coins.length} coins totalling ${amount} sats`)
})

// or block and wait for incoming funds
const coins = await waitForIncomingFunds(wallet)
```

### Onboarding

Onboarding allows you to swap onchain funds into VTXOs

```typescript
import { Ramps } from '@arkade-os/sdk'

const onboardTxid = await new Ramps(wallet).onboard();
```

### Checking Balance

```typescript
// Get detailed balance information
const balance = await wallet.getBalance()
console.log('Total Balance:', balance.total)
console.log('Boarding Total:', balance.boarding.total)
console.log('Offchain Available:', balance.available)
console.log('Offchain Settled:', balance.settled)
console.log('Offchain Preconfirmed:', balance.preconfirmed)
console.log('Recoverable:', balance.recoverable)

// Get virtual UTXOs (off-chain)
const virtualCoins = await wallet.getVtxos()

// Get boarding UTXOs
const boardingUtxos = await wallet.getBoardingUtxos()
```

### Sending Bitcoin

```typescript
// Send bitcoin via Ark
const txid = await wallet.sendBitcoin({
  address: 'tb1qw508d6qejxtdg4y5r3zarvary0c5xw7kxpjzsx',
  amount: 50000,  // in satoshis
  feeRate: 1      // optional, in sats/vbyte
})
```

### Batch Settlements 

This can be used to move preconfirmed balances into finalized balances, to convert manually UTXOs and VTXOs.

```typescript
// For settling transactions
const settleTxid = await wallet.settle({
  inputs, // from getVtxos() or getBoardingUtxos()
  outputs: [{
    address: destinationAddress,
    amount: BigInt(amount)
  }]
})
```


### Transaction History

```typescript
// Get transaction history
const history = await wallet.getTransactionHistory()
console.log('History:', history)

// Example history entry:
{
  key: {
    boardingTxid: '...', // for boarding transactions
    commitmentTxid: '...', // for commitment transactions
    redeemTxid: '...'    // for regular transactions
  },
  type: TxType.TxReceived, // or TxType.TxSent
  amount: 50000,
  settled: true,
  createdAt: 1234567890
}
```

### Offboarding

Collaborative exit or "offboarding" allows you to withdraw your virtual funds to an onchain address.

```typescript
import { Ramps } from '@arkade-os/sdk'

const exitTxid = await new Ramps(wallet).offboard(onchainAddress);
```

### Unilateral Exit

Unilateral exit allows you to withdraw your funds from the Ark protocol back to the Bitcoin blockchain without requiring cooperation from the Ark server. This process involves two main steps:

1. **Unrolling**: Broadcasting the transaction chain from off-chain back to on-chain
2. **Completing the exit**: Spending the unrolled VTXOs after the timelock expires

#### Step 1: Unrolling VTXOs

```typescript
import { Unroll, OnchainWallet } from '@arkade-os/sdk'

// Create an onchain wallet to pay for P2A outputs in VTXO branches
// OnchainWallet implements the AnchorBumper interface
const onchainWallet = new OnchainWallet(wallet.identity, 'regtest');

// Unroll a specific VTXO
const vtxo = { txid: 'your_vtxo_txid', vout: 0 };
const session = await Unroll.Session.create(
  vtxo,
  onchainWallet,
  onchainWallet.provider,
  wallet.indexerProvider
);

// Iterate through the unrolling steps
for await (const step of session) {
  switch (step.type) {
    case Unroll.StepType.WAIT:
      console.log(`Waiting for transaction ${step.txid} to be confirmed`);
      break;
    case Unroll.StepType.UNROLL:
      console.log(`Broadcasting transaction ${step.tx.id}`);
      break;
    case Unroll.StepType.DONE:
      console.log(`Unrolling complete for VTXO ${step.vtxoTxid}`);
      break;
  }
}
```

The unrolling process works by:
- Traversing the transaction chain from the root (most recent) to the leaf (oldest)
- Broadcasting each transaction that isn't already on-chain
- Waiting for confirmations between steps
- Using P2A (Pay-to-Anchor) transactions to pay for fees

#### Step 2: Completing the Exit

Once VTXOs are fully unrolled and the unilateral exit timelock has expired, you can complete the exit:

```typescript
// Complete the exit for specific VTXOs
await Unroll.completeUnroll(
  wallet,
  [vtxo.txid], // Array of VTXO transaction IDs to complete
  onchainWallet.address // Address to receive the exit amount
);
```

**Important Notes:**
- Each VTXO may require multiple unroll steps depending on the transaction chain length
- Each unroll step must be confirmed before proceeding to the next
- The `completeUnroll` method can only be called after VTXOs are fully unrolled and the timelock has expired
- You need sufficient on-chain funds in the `OnchainWallet` to pay for P2A transaction fees

### Running the wallet in a service worker

1. Create a service worker file

```typescript
// service-worker.ts
import { Worker } from '@arkade-os/sdk'

// Worker handles communication between the main thread and service worker
new Worker().start()
```

2. Instantiate the ServiceWorkerWallet

```typescript
// specify the path to the service worker file
// this will automatically register the service worker
const wallet = await ServiceWorkerWallet.create('/service-worker.js')

// Initialize the wallet
await wallet.init({
  privateKey: 'your_private_key_hex',
  // Esplora API, can be left empty mempool.space API will be used
  esploraUrl: 'https://mutinynet.com/api', 
  // OPTIONAL Ark Server connection information
  arkServerUrl: 'https://mutinynet.arkade.sh',
})
```

<<<<<<< HEAD
## API Reference

### Wallet

#### Constructor Options

```typescript
interface WalletConfig {
  /** Identity for signing transactions */
  identity: Identity;
  /** Ark server URL */
  arkServerUrl: string;
  /** Optional Esplora API URL */
  esploraUrl?: string;
  /** Ark server public key (optional) */
  arkServerPublicKey?: string;
  /** Optional boarding timelock configuration */
  boardingTimelock?: RelativeTimelock;
  /** Optional exit timelock configuration */
  exitTimelock?: RelativeTimelock;
}
```

#### Methods

```typescript
interface IWallet {
  /** Get offchain address */
  getAddress(): Promise<string>;

  /** Get boarding address */
  getBoardingAddress(): Promise<string>;

  /** Get wallet balance */
  getBalance(): Promise<{
    boarding: {
      confirmed: number;
      unconfirmed: number;
      total: number;
    };
    settled: number;
    preconfirmed: number;
    available: number;
    recoverable: number;
    total: number;
  }>;

  /** Send bitcoin via Ark */
  sendBitcoin(params: {
    address: string;
    amount: number;
    feeRate?: number;
    memo?: string;
  }): Promise<string>;

  /** Get virtual UTXOs */
  getVtxos(filter?: { withSpendableInSettlement?: boolean }): Promise<ExtendedVirtualCoin[]>;

  /** Get boarding UTXOs */
  getBoardingUtxos(): Promise<ExtendedCoin[]>;

  /** Settle transactions */
  settle(
    params?: {
      inputs: ExtendedCoin[];
      outputs: {
        address: string;
        amount: bigint;
      }[];
    },
    eventCallback?: (event: SettlementEvent) => void
  ): Promise<string>;

  /** Get transaction history */
  getTransactionHistory(): Promise<ArkTransaction[]>;

  /** Be notified via callback */
  notifyIncomingFunds(
    eventCallback: (coins: Coin[] | VirtualCoin[]) => void
  ): Promise<() => void>;

  /** Exit vtxos unilaterally */
  exit(outpoints?: Outpoint[]): Promise<void>;
}
```

### Types

```typescript
/** Transaction types */
enum TxType {
  TxSent = 'SENT',
  TxReceived = 'RECEIVED'
}

/** Transaction history entry */
interface ArkTransaction {
  key: {
    boardingTxid: string;
    commitmentTxid: string;
    redeemTxid: string;
  };
  type: TxType;
  amount: number;
  settled: boolean;
  createdAt: number;
}

/** Virtual coin (off-chain UTXO) */
interface ExtendedVirtualCoin {
  txid: string;
  vout: number;
  value: number;
  virtualStatus: {
    state: 'pending' | 'settled' | 'swept' | 'spent';
    commitmentTxIds?: string[];
    batchExpiry?: number;
  };
  spentBy?: string;
  createdAt: Date;
  forfeitTapLeafScript: TapLeafScript;
  intentTapLeafScript: TapLeafScript;
  tapTree: string;
  extraWitness?: Bytes[];
}

/** Boarding UTXO */
interface ExtendedCoin {
  txid: string;
  vout: number;
  value: number;
  status: {
    confirmed: boolean;
    block_height?: number;
    block_hash?: string;
    block_time?: number;
  };
  forfeitTapLeafScript: TapLeafScript;
  intentTapLeafScript: TapLeafScript;
  tapTree: string;
  extraWitness?: Bytes[];
}
```

### Identity

```typescript
export interface Identity {
    sign(tx: Transaction, inputIndexes?: number[]): Promise<Transaction>;
    xOnlyPublicKey(): Uint8Array;
    signerSession(): SignerSession;
}
```

The SDK provides a default implementation of the `Identity` interface: `InMemoryKey` for managing private keys in memory:

```typescript
class InMemoryKey {
  static fromPrivateKey(privateKey: Uint8Array): InMemoryKey;
  static fromHex(privateKeyHex: string): InMemoryKey;
}
```
=======
_For complete API documentation, visit our [TypeScript documentation](https://arkade-os.github.io/ts-sdk/)._
>>>>>>> 7a4ae082

## Development

### Requirements

- [pnpm](https://pnpm.io/) - Package manager
- [nigiri](https://github.com/vulpemventures/nigiri) - For running integration tests with a local Bitcoin regtest network

### Setup

1. Install dependencies:

```bash
pnpm install
pnpm format
pnpm lint
```

2. Install nigiri for integration tests:

```bash
curl https://getnigiri.vulpem.com | bash
```

### Running Tests

```bash
# Run all tests
pnpm test

# Run unit tests only
pnpm test:unit

# Run integration tests with ark provided by nigiri
nigiri start --ark
pnpm test:setup # Run setup script for integration tests
pnpm test:integration
nigiri stop --delete

# Run integration tests with ark provided by docker (requires nigiri)
nigiri start
pnpm test:up-docker
pnpm test:setup-docker # Run setup script for integration tests
pnpm test:integration-docker
pnpm test:down-docker
nigiri stop --delete

# Watch mode for development
pnpm test:watch

# Run tests with coverage
pnpm test:coverage
```

### Building the documentation

```bash
# Build the TS doc
pnpm docs:build
# open the docs in the browser
pnpm docs:open
```

### Releasing

```bash
# Release new version (will prompt for version patch, minor, major)
pnpm release

# You can test release process without making changes
pnpm release:dry-run

# Cleanup: checkout version commit and remove release branch
pnpm release:cleanup
```

## License

MIT<|MERGE_RESOLUTION|>--- conflicted
+++ resolved
@@ -229,172 +229,7 @@
 })
 ```
 
-<<<<<<< HEAD
-## API Reference
-
-### Wallet
-
-#### Constructor Options
-
-```typescript
-interface WalletConfig {
-  /** Identity for signing transactions */
-  identity: Identity;
-  /** Ark server URL */
-  arkServerUrl: string;
-  /** Optional Esplora API URL */
-  esploraUrl?: string;
-  /** Ark server public key (optional) */
-  arkServerPublicKey?: string;
-  /** Optional boarding timelock configuration */
-  boardingTimelock?: RelativeTimelock;
-  /** Optional exit timelock configuration */
-  exitTimelock?: RelativeTimelock;
-}
-```
-
-#### Methods
-
-```typescript
-interface IWallet {
-  /** Get offchain address */
-  getAddress(): Promise<string>;
-
-  /** Get boarding address */
-  getBoardingAddress(): Promise<string>;
-
-  /** Get wallet balance */
-  getBalance(): Promise<{
-    boarding: {
-      confirmed: number;
-      unconfirmed: number;
-      total: number;
-    };
-    settled: number;
-    preconfirmed: number;
-    available: number;
-    recoverable: number;
-    total: number;
-  }>;
-
-  /** Send bitcoin via Ark */
-  sendBitcoin(params: {
-    address: string;
-    amount: number;
-    feeRate?: number;
-    memo?: string;
-  }): Promise<string>;
-
-  /** Get virtual UTXOs */
-  getVtxos(filter?: { withSpendableInSettlement?: boolean }): Promise<ExtendedVirtualCoin[]>;
-
-  /** Get boarding UTXOs */
-  getBoardingUtxos(): Promise<ExtendedCoin[]>;
-
-  /** Settle transactions */
-  settle(
-    params?: {
-      inputs: ExtendedCoin[];
-      outputs: {
-        address: string;
-        amount: bigint;
-      }[];
-    },
-    eventCallback?: (event: SettlementEvent) => void
-  ): Promise<string>;
-
-  /** Get transaction history */
-  getTransactionHistory(): Promise<ArkTransaction[]>;
-
-  /** Be notified via callback */
-  notifyIncomingFunds(
-    eventCallback: (coins: Coin[] | VirtualCoin[]) => void
-  ): Promise<() => void>;
-
-  /** Exit vtxos unilaterally */
-  exit(outpoints?: Outpoint[]): Promise<void>;
-}
-```
-
-### Types
-
-```typescript
-/** Transaction types */
-enum TxType {
-  TxSent = 'SENT',
-  TxReceived = 'RECEIVED'
-}
-
-/** Transaction history entry */
-interface ArkTransaction {
-  key: {
-    boardingTxid: string;
-    commitmentTxid: string;
-    redeemTxid: string;
-  };
-  type: TxType;
-  amount: number;
-  settled: boolean;
-  createdAt: number;
-}
-
-/** Virtual coin (off-chain UTXO) */
-interface ExtendedVirtualCoin {
-  txid: string;
-  vout: number;
-  value: number;
-  virtualStatus: {
-    state: 'pending' | 'settled' | 'swept' | 'spent';
-    commitmentTxIds?: string[];
-    batchExpiry?: number;
-  };
-  spentBy?: string;
-  createdAt: Date;
-  forfeitTapLeafScript: TapLeafScript;
-  intentTapLeafScript: TapLeafScript;
-  tapTree: string;
-  extraWitness?: Bytes[];
-}
-
-/** Boarding UTXO */
-interface ExtendedCoin {
-  txid: string;
-  vout: number;
-  value: number;
-  status: {
-    confirmed: boolean;
-    block_height?: number;
-    block_hash?: string;
-    block_time?: number;
-  };
-  forfeitTapLeafScript: TapLeafScript;
-  intentTapLeafScript: TapLeafScript;
-  tapTree: string;
-  extraWitness?: Bytes[];
-}
-```
-
-### Identity
-
-```typescript
-export interface Identity {
-    sign(tx: Transaction, inputIndexes?: number[]): Promise<Transaction>;
-    xOnlyPublicKey(): Uint8Array;
-    signerSession(): SignerSession;
-}
-```
-
-The SDK provides a default implementation of the `Identity` interface: `InMemoryKey` for managing private keys in memory:
-
-```typescript
-class InMemoryKey {
-  static fromPrivateKey(privateKey: Uint8Array): InMemoryKey;
-  static fromHex(privateKeyHex: string): InMemoryKey;
-}
-```
-=======
 _For complete API documentation, visit our [TypeScript documentation](https://arkade-os.github.io/ts-sdk/)._
->>>>>>> 7a4ae082
 
 ## Development
 
