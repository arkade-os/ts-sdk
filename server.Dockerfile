# First image used to build the sources
FROM golang:1.25.1-alpine3.22 AS builder

ARG TARGETOS
ARG TARGETARCH
ARG VERSION

<<<<<<< HEAD
ARG BRANCH=v8

RUN apk update && apk upgrade && apk add --no-cache git
=======
ARG BRANCH=74f4793
>>>>>>> 3ef35f58

WORKDIR /app

RUN git clone https://github.com/arkade-os/arkd.git && cd arkd && git checkout ${BRANCH}

RUN mkdir -p bin && cd arkd && \
    CGO_ENABLED=0 GOOS=${TARGETOS} GOARCH=${TARGETARCH} \
    go build -ldflags="-X 'main.Version=${VERSION}'" -o /app/bin/arkd ./cmd/arkd

RUN cd arkd/pkg/ark-cli && \
    CGO_ENABLED=0 GOOS=${TARGETOS} GOARCH=${TARGETARCH} \
    go build -ldflags="-X 'main.Version=${VERSION}'" -o /app/bin/ark main.go

# Second image, running the arkd executable
FROM alpine:3.22

RUN apk update && apk upgrade

WORKDIR /app

COPY --from=builder /app/bin/* /app/

ENV PATH="/app:${PATH}"
ENV ARK_DATADIR=/app/data
ENV ARK_WALLET_DATADIR=/app/wallet-data

# Expose volume containing all 'arkd' data
VOLUME /app/data
VOLUME /app/wallet-data

ENTRYPOINT [ "arkd" ]<|MERGE_RESOLUTION|>--- conflicted
+++ resolved
@@ -5,13 +5,7 @@
 ARG TARGETARCH
 ARG VERSION
 
-<<<<<<< HEAD
-ARG BRANCH=v8
-
-RUN apk update && apk upgrade && apk add --no-cache git
-=======
 ARG BRANCH=74f4793
->>>>>>> 3ef35f58
 
 WORKDIR /app
 
