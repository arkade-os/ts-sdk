--- conflicted
+++ resolved
@@ -1,9 +1,5 @@
 import { hex } from "@scure/base";
-<<<<<<< HEAD
-import { Transaction } from "@scure/btc-signer/transaction.js";
-=======
 import { Transaction } from "@scure/btc-signer";
->>>>>>> 3ef35f58
 import { TransactionInputUpdate } from "@scure/btc-signer/psbt.js";
 
 export const ANCHOR_VALUE = 0n;
