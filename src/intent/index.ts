import { OP, Script, SigHash } from "@scure/btc-signer";
import { TransactionInput, TransactionOutput } from "@scure/btc-signer/psbt.js";
import { schnorr } from "@noble/curves/secp256k1.js";
import { Bytes } from "@scure/btc-signer/utils.js";
import { Transaction } from "../utils/transaction";

/**
 * Intent proof implementation for Bitcoin message signing.
 *
 * Intent proof defines a standard for signing Bitcoin messages as well as proving
 * ownership of coins. This namespace provides utilities for creating and
 * validating Intent proof.
 *
 * it is greatly inspired by BIP322.
 * @see https://github.com/bitcoin/bips/blob/master/bip-0322.mediawiki
 *
 * @example
 * ```typescript
 * // Create a Intent proof
 * const proof = Intent.create(
 *   "Hello Bitcoin!",
 *   [input],
 *   [output]
 * );
 *
 * // Sign the proof
 * const signedProof = await identity.sign(proof);
 *
 */
export namespace Intent {
    // Intent proof is a special invalid psbt containing the inputs to prove ownership
    // signing the proof means signing the psbt as a regular transaction
    export type Proof = Transaction;

    /**
     * Creates a new Intent proof unsigned transaction.
     *
     * This function constructs a special transaction that can be signed to prove
     * ownership of VTXOs and UTXOs. The proof includes the message to be
     * signed and the inputs/outputs that demonstrate ownership.
     *
     * @param message - The Intent message to be signed, either raw string of Message object
     * @param inputs - Array of transaction inputs to prove ownership of
     * @param outputs - Optional array of transaction outputs
     * @returns An unsigned Intent proof transaction
     */
    export function create(
        message: string | Message,
        inputs: TransactionInput[],
        outputs: TransactionOutput[] = []
    ): Proof {
        if (typeof message !== "string") {
            message = encodeMessage(message);
        }

        if (inputs.length == 0)
            throw new Error("intent proof requires at least one input");
        if (!validateInputs(inputs)) throw new Error("invalid inputs");
        if (!validateOutputs(outputs)) throw new Error("invalid outputs");

        // create the initial transaction to spend
        const toSpend = craftToSpendTx(message, inputs[0].witnessUtxo.script);

        // create the transaction to sign
        return craftToSignTx(toSpend, inputs, outputs);
    }

<<<<<<< HEAD
    export function fee(proof: Proof): number {
        let sumOfInputs = 0n;
        for (let i = 0; i < proof.inputsLength; i++) {
            const input = proof.getInput(i);
            if (input.witnessUtxo === undefined)
                throw new Error("intent proof input requires witness utxo");
            sumOfInputs += input.witnessUtxo.amount;
        }

        let sumOfOutputs = 0n;
        for (let i = 0; i < proof.outputsLength; i++) {
            const output = proof.getOutput(i);
            if (output.amount === undefined)
                throw new Error("intent proof output requires amount");
            sumOfOutputs += output.amount;
        }

        return Number(sumOfOutputs - sumOfInputs);
=======
    export type RegisterMessage = {
        type: "register";
        onchain_output_indexes: number[];
        valid_at: number;
        expire_at: number;
        cosigners_public_keys: string[];
    };

    export type DeleteMessage = {
        type: "delete";
        expire_at: number;
    };

    export type GetPendingTxMessage = {
        type: "get-pending-tx";
        expire_at: number;
    };
    export type Message = RegisterMessage | DeleteMessage | GetPendingTxMessage;

    export function encodeMessage(message: Message): string {
        switch (message.type) {
            case "register":
                return JSON.stringify({
                    type: "register",
                    onchain_output_indexes: message.onchain_output_indexes,
                    valid_at: message.valid_at,
                    expire_at: message.expire_at,
                    cosigners_public_keys: message.cosigners_public_keys,
                });
            case "delete":
                return JSON.stringify({
                    type: "delete",
                    expire_at: message.expire_at,
                });
            case "get-pending-tx":
                return JSON.stringify({
                    type: "get-pending-tx",
                    expire_at: message.expire_at,
                });
        }
>>>>>>> 52dba838
    }
}

const OP_RETURN_EMPTY_PKSCRIPT = new Uint8Array([OP.RETURN]);
const ZERO_32 = new Uint8Array(32).fill(0);
const MAX_INDEX = 0xffffffff;
const TAG_INTENT_PROOF = "ark-intent-proof-message";

type ValidatedTxInput = TransactionInput & {
    witnessUtxo: { script: Uint8Array; amount: bigint };
    index: number;
    txid: Bytes;
};

type ValidatedTxOutput = TransactionOutput & {
    amount: bigint;
    script: Uint8Array;
};

function validateInput(input: TransactionInput): input is ValidatedTxInput {
    if (input.index === undefined)
        throw new Error("intent proof input requires index");
    if (input.txid === undefined)
        throw new Error("intent proof input requires txid");
    if (input.witnessUtxo === undefined)
        throw new Error("intent proof input requires witness utxo");
    return true;
}

function validateInputs(
    inputs: TransactionInput[]
): inputs is ValidatedTxInput[] {
    inputs.forEach(validateInput);
    return true;
}

function validateOutput(
    output: TransactionOutput
): output is ValidatedTxOutput {
    if (output.amount === undefined)
        throw new Error("intent proof output requires amount");
    if (output.script === undefined)
        throw new Error("intent proof output requires script");
    return true;
}

function validateOutputs(
    outputs: TransactionOutput[]
): outputs is ValidatedTxOutput[] {
    outputs.forEach(validateOutput);
    return true;
}

// craftToSpendTx creates the initial transaction that will be spent in the proof
function craftToSpendTx(message: string, pkScript: Uint8Array): Transaction {
    const messageHash = hashMessage(message);
    const tx = new Transaction({
        version: 0,
    });

    // add input with zero hash and max index
    tx.addInput({
        txid: ZERO_32, // zero hash
        index: MAX_INDEX,
        sequence: 0,
    });

    // add output with zero value and provided pkScript
    tx.addOutput({
        amount: 0n,
        script: pkScript,
    });

    tx.updateInput(0, {
        finalScriptSig: Script.encode(["OP_0", messageHash]),
    });

    return tx;
}

// craftToSignTx creates the transaction that will be signed for the proof
function craftToSignTx(
    toSpend: Transaction,
    inputs: ValidatedTxInput[],
    outputs: ValidatedTxOutput[]
): Transaction {
    const firstInput = inputs[0];

    const lockTime = inputs
        .map((input) => input.sequence || 0)
        .reduce((a, b) => Math.max(a, b), 0);

    const tx = new Transaction({
        version: 2,
        lockTime,
    });

    // add the first "toSpend" input
    tx.addInput({
        ...firstInput,
        txid: toSpend.id,
        index: 0,
        witnessUtxo: {
            script: firstInput.witnessUtxo.script,
            amount: 0n,
        },
        sighashType: SigHash.ALL,
    });

    // add other inputs
    for (const [i, input] of inputs.entries()) {
        tx.addInput({
            ...input,
            sighashType: SigHash.ALL,
        });

        if (input.unknown?.length) {
            tx.updateInput(i + 1, {
                unknown: input.unknown,
            });
        }
    }

    // add the special OP_RETURN output if no outputs are provided
    if (outputs.length === 0) {
        outputs = [
            {
                amount: 0n,
                script: OP_RETURN_EMPTY_PKSCRIPT,
            },
        ];
    }

    for (const output of outputs) {
        tx.addOutput({
            amount: output.amount,
            script: output.script,
        });
    }

    return tx;
}

function hashMessage(message: string): Uint8Array {
    return schnorr.utils.taggedHash(
        TAG_INTENT_PROOF,
        new TextEncoder().encode(message)
    );
}<|MERGE_RESOLUTION|>--- conflicted
+++ resolved
@@ -65,7 +65,6 @@
         return craftToSignTx(toSpend, inputs, outputs);
     }
 
-<<<<<<< HEAD
     export function fee(proof: Proof): number {
         let sumOfInputs = 0n;
         for (let i = 0; i < proof.inputsLength; i++) {
@@ -83,8 +82,15 @@
             sumOfOutputs += output.amount;
         }
 
+        if (sumOfOutputs < sumOfInputs) {
+            throw new Error(
+                "intent proof output amount is less than input amount"
+            );
+        }
+
         return Number(sumOfOutputs - sumOfInputs);
-=======
+    }
+
     export type RegisterMessage = {
         type: "register";
         onchain_output_indexes: number[];
@@ -125,7 +131,6 @@
                     expire_at: message.expire_at,
                 });
         }
->>>>>>> 52dba838
     }
 }
 
