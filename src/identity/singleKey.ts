<<<<<<< HEAD
import {
    pubECDSA,
    pubSchnorr,
    randomPrivateKeyBytes,
    sha256,
} from "@scure/btc-signer/utils.js";
=======
import { pubSchnorr, randomPrivateKeyBytes } from "@scure/btc-signer/utils.js";
>>>>>>> 3ef35f58
import { hex } from "@scure/base";
import { SigHash, Transaction } from "@scure/btc-signer/transaction.js";
import { Identity } from ".";
import { SignerSession, TreeSignerSession } from "../tree/signingSession";
import { schnorr, sign } from "@noble/secp256k1";

const ZERO_32 = new Uint8Array(32).fill(0);
const ALL_SIGHASH = Object.values(SigHash).filter((x) => typeof x === "number");

/**
 * In-memory single key implementation for Bitcoin transaction signing.
 *
 * @example
 * ```typescript
 * // Create from hex string
 * const key = SingleKey.fromHex('your_private_key_hex');
 *
 * // Create from raw bytes
 * const key = SingleKey.fromPrivateKey(privateKeyBytes);
 *
 * // Create random key
 * const randomKey = SingleKey.fromRandomBytes();
 *
 * // Sign a transaction
 * const signedTx = await key.sign(transaction);
 * ```
 */
export class SingleKey implements Identity {
    private key: Uint8Array;

    private constructor(key: Uint8Array | undefined) {
        this.key = key || randomPrivateKeyBytes();
    }

    static fromPrivateKey(privateKey: Uint8Array): SingleKey {
        return new SingleKey(privateKey);
    }

    static fromHex(privateKeyHex: string): SingleKey {
        return new SingleKey(hex.decode(privateKeyHex));
    }

    static fromRandomBytes(): SingleKey {
        return new SingleKey(randomPrivateKeyBytes());
    }

    /**
     * Export the private key as a hex string.
     *
     * @returns The private key as a hex string
     */
    toHex(): string {
        return hex.encode(this.key);
    }

    async sign(tx: Transaction, inputIndexes?: number[]): Promise<Transaction> {
        const txCpy = tx.clone();

        if (!inputIndexes) {
            try {
                if (!txCpy.sign(this.key, ALL_SIGHASH, ZERO_32)) {
                    throw new Error("Failed to sign transaction");
                }
            } catch (e) {
                if (
                    e instanceof Error &&
                    e.message.includes("No inputs signed")
                ) {
                    // ignore
                } else {
                    throw e;
                }
            }
            return txCpy;
        }

        for (const inputIndex of inputIndexes) {
            if (!txCpy.signIdx(this.key, inputIndex, ALL_SIGHASH, ZERO_32)) {
                throw new Error(`Failed to sign input #${inputIndex}`);
            }
        }

        return txCpy;
    }

    compressedPublicKey(): Promise<Uint8Array> {
        return Promise.resolve(pubECDSA(this.key, true));
    }

    xOnlyPublicKey(): Promise<Uint8Array> {
        return Promise.resolve(pubSchnorr(this.key));
    }

    signerSession(): SignerSession {
        return TreeSignerSession.random();
    }

    async signMessage(
        message: Uint8Array,
        signatureType: "schnorr" | "ecdsa" = "schnorr"
    ): Promise<Uint8Array> {
        if (signatureType === "ecdsa")
            return sign(message, this.key, { prehash: false });
        return schnorr.sign(message, this.key);
    }
}<|MERGE_RESOLUTION|>--- conflicted
+++ resolved
@@ -1,15 +1,6 @@
-<<<<<<< HEAD
-import {
-    pubECDSA,
-    pubSchnorr,
-    randomPrivateKeyBytes,
-    sha256,
-} from "@scure/btc-signer/utils.js";
-=======
-import { pubSchnorr, randomPrivateKeyBytes } from "@scure/btc-signer/utils.js";
->>>>>>> 3ef35f58
+import { pubECDSA, pubSchnorr, randomPrivateKeyBytes } from "@scure/btc-signer/utils.js";
+import { SigHash, Transaction } from "@scure/btc-signer/transaction.js";
 import { hex } from "@scure/base";
-import { SigHash, Transaction } from "@scure/btc-signer/transaction.js";
 import { Identity } from ".";
 import { SignerSession, TreeSignerSession } from "../tree/signingSession";
 import { schnorr, sign } from "@noble/secp256k1";
