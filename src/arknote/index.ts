<<<<<<< HEAD
import { base58 } from "@scure/base";
import { TaprootControlBlock, TransactionInput } from "@scure/btc-signer/psbt";
import { VtxoScript } from "../script/base";
import { Bytes, sha256 } from "@scure/btc-signer/utils";
import { Script } from "@scure/btc-signer";
=======
import { base58, hex } from "@scure/base";
import { TapLeafScript, VtxoScript } from "../script/base";
import { Bytes, sha256 } from "@scure/btc-signer/utils";
import { Script } from "@scure/btc-signer";
import { ExtendedCoin, Status } from "../wallet";
>>>>>>> 1b786a74

// ArkNote is a fake VTXO coin that can be spent by revealing the preimage
export class ArkNote implements ExtendedCoin {
    static readonly DefaultHRP = "arknote";
    static readonly PreimageLength = 32; // 32 bytes for the preimage
    static readonly ValueLength = 4; // 4 bytes for the value
    static readonly Length = ArkNote.PreimageLength + ArkNote.ValueLength;
    static readonly FakeOutpointIndex = 0;

    readonly vtxoScript: VtxoScript;
    readonly input: TransactionInput;
    readonly witness: Uint8Array[];

    readonly vtxoScript: VtxoScript;

    // ExtendedCoin properties
    readonly txid: string;
    readonly vout = 0;
    readonly forfeitTapLeafScript: TapLeafScript;
    readonly intentTapLeafScript: TapLeafScript;
    readonly tapTree: Bytes;
    readonly status: Status;
    readonly extraWitness?: Bytes[] | undefined;

    constructor(
        public preimage: Uint8Array,
        public value: number,
        public HRP = ArkNote.DefaultHRP
    ) {
        const preimageHash = sha256(this.preimage);
        this.vtxoScript = new VtxoScript([noteTapscript(preimageHash)]);

        const leaf = this.vtxoScript.leaves[0];

<<<<<<< HEAD
        this.input = {
            txid: new Uint8Array(preimageHash).reverse(),
            index: ArkNote.FakeOutpointIndex,
            witnessUtxo: {
                amount: BigInt(this.value),
                script: this.vtxoScript.pkScript,
            },
            tapLeafScript: [leaf],
        };

        this.witness = [
            this.preimage,
            leaf[1].subarray(0, leaf[1].length - 1),
            TaprootControlBlock.encode(leaf[0]),
        ];
=======
        this.txid = hex.encode(new Uint8Array(preimageHash).reverse());
        this.tapTree = this.vtxoScript.encode();
        this.forfeitTapLeafScript = leaf;
        this.intentTapLeafScript = leaf;
        this.value = value;
        this.status = { confirmed: true };
        this.extraWitness = [this.preimage];
>>>>>>> 1b786a74
    }

    encode(): Uint8Array {
        const result = new Uint8Array(ArkNote.Length);
        result.set(this.preimage, 0);
        writeUInt32BE(result, this.value, this.preimage.length);
        return result;
    }

    static decode(data: Uint8Array, hrp = ArkNote.DefaultHRP): ArkNote {
        if (data.length !== ArkNote.Length) {
            throw new Error(
                `invalid data length: expected ${ArkNote.Length} bytes, got ${data.length}`
            );
        }

        const preimage = data.subarray(0, ArkNote.PreimageLength);
        const value = readUInt32BE(data, ArkNote.PreimageLength);

        return new ArkNote(preimage, value, hrp);
    }

    static fromString(noteStr: string, hrp = ArkNote.DefaultHRP): ArkNote {
        noteStr = noteStr.trim();
        if (!noteStr.startsWith(hrp)) {
            throw new Error(
                `invalid human-readable part: expected ${hrp} prefix (note '${noteStr}')`
            );
        }

        const encoded = noteStr.slice(hrp.length);

        const decoded = base58.decode(encoded);
        if (decoded.length === 0) {
            throw new Error("failed to decode base58 string");
        }

        return ArkNote.decode(decoded, hrp);
    }

    toString(): string {
        return this.HRP + base58.encode(this.encode());
    }
}

function writeUInt32BE(array: Uint8Array, value: number, offset: number): void {
    const view = new DataView(array.buffer, array.byteOffset + offset, 4);
    view.setUint32(0, value, false);
}

function readUInt32BE(array: Uint8Array, offset: number): number {
    const view = new DataView(array.buffer, array.byteOffset + offset, 4);
    return view.getUint32(0, false);
}

function noteTapscript(preimageHash: Uint8Array): Bytes {
    return Script.encode(["SHA256", preimageHash, "EQUAL"]);
}<|MERGE_RESOLUTION|>--- conflicted
+++ resolved
@@ -1,16 +1,8 @@
-<<<<<<< HEAD
-import { base58 } from "@scure/base";
-import { TaprootControlBlock, TransactionInput } from "@scure/btc-signer/psbt";
-import { VtxoScript } from "../script/base";
-import { Bytes, sha256 } from "@scure/btc-signer/utils";
-import { Script } from "@scure/btc-signer";
-=======
 import { base58, hex } from "@scure/base";
 import { TapLeafScript, VtxoScript } from "../script/base";
 import { Bytes, sha256 } from "@scure/btc-signer/utils";
 import { Script } from "@scure/btc-signer";
 import { ExtendedCoin, Status } from "../wallet";
->>>>>>> 1b786a74
 
 // ArkNote is a fake VTXO coin that can be spent by revealing the preimage
 export class ArkNote implements ExtendedCoin {
@@ -19,10 +11,6 @@
     static readonly ValueLength = 4; // 4 bytes for the value
     static readonly Length = ArkNote.PreimageLength + ArkNote.ValueLength;
     static readonly FakeOutpointIndex = 0;
-
-    readonly vtxoScript: VtxoScript;
-    readonly input: TransactionInput;
-    readonly witness: Uint8Array[];
 
     readonly vtxoScript: VtxoScript;
 
@@ -45,23 +33,6 @@
 
         const leaf = this.vtxoScript.leaves[0];
 
-<<<<<<< HEAD
-        this.input = {
-            txid: new Uint8Array(preimageHash).reverse(),
-            index: ArkNote.FakeOutpointIndex,
-            witnessUtxo: {
-                amount: BigInt(this.value),
-                script: this.vtxoScript.pkScript,
-            },
-            tapLeafScript: [leaf],
-        };
-
-        this.witness = [
-            this.preimage,
-            leaf[1].subarray(0, leaf[1].length - 1),
-            TaprootControlBlock.encode(leaf[0]),
-        ];
-=======
         this.txid = hex.encode(new Uint8Array(preimageHash).reverse());
         this.tapTree = this.vtxoScript.encode();
         this.forfeitTapLeafScript = leaf;
@@ -69,7 +40,6 @@
         this.value = value;
         this.status = { confirmed: true };
         this.extraWitness = [this.preimage];
->>>>>>> 1b786a74
     }
 
     encode(): Uint8Array {
