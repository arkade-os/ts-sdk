--- conflicted
+++ resolved
@@ -1,13 +1,7 @@
 import { base58, hex } from "@scure/base";
-<<<<<<< HEAD
-import { TapLeafScript, VtxoScript } from "../script/base";
-import { Bytes, sha256 } from "@scure/btc-signer/utils.js";
-import { Script } from "@scure/btc-signer/script.js";
-=======
 import { Bytes, sha256 } from "@scure/btc-signer/utils.js";
 import { Script } from "@scure/btc-signer";
 import { TapLeafScript, VtxoScript } from "../script/base";
->>>>>>> 3ef35f58
 import { ExtendedCoin, Status } from "../wallet";
 
 /**
