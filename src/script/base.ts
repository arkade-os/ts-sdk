<<<<<<< HEAD
import {
    Address,
    p2tr,
    TAP_LEAF_VERSION,
    taprootListToTree,
} from "@scure/btc-signer/payment.js";
=======
import { Script, Address, p2tr, taprootListToTree } from "@scure/btc-signer";
import { TAP_LEAF_VERSION } from "@scure/btc-signer/payment";
import { PSBTOutput } from "@scure/btc-signer/psbt";
>>>>>>> a01ca1cc
import {
    BTC_NETWORK,
    Bytes,
    TAPROOT_UNSPENDABLE_KEY,
<<<<<<< HEAD
} from "@scure/btc-signer/utils.js";
import { ArkAddress } from "./address";
import { Script } from "@scure/btc-signer/script.js";
=======
} from "@scure/btc-signer/utils";
>>>>>>> a01ca1cc
import { hex } from "@scure/base";
import { ArkAddress } from "./address";
import {
    ConditionCSVMultisigTapscript,
    CSVMultisigTapscript,
} from "./tapscript";

export type TapLeafScript = [
    {
        version: number;
        internalKey: Bytes;
        merklePath: Bytes[];
    },
    Bytes,
];

const TapTreeCoder = PSBTOutput.tapTree[2];

export function scriptFromTapLeafScript(leaf: TapLeafScript): Bytes {
    return leaf[1].subarray(0, leaf[1].length - 1); // remove the version byte
}

/**
 * VtxoScript is a script that contains a list of tapleaf scripts.
 * It is used to create vtxo scripts.
 *
 * @example
 * ```typescript
 * const vtxoScript = new VtxoScript([new Uint8Array(32), new Uint8Array(32)]);
 */
export class VtxoScript {
    readonly leaves: TapLeafScript[];
    readonly tweakedPublicKey: Bytes;

    static decode(tapTree: Bytes): VtxoScript {
        const leaves = TapTreeCoder.decode(tapTree);
        const scripts = leaves.map((leaf) => leaf.script);
        return new VtxoScript(scripts);
    }

    constructor(readonly scripts: Bytes[]) {
        const tapTree = taprootListToTree(
            scripts.map((script) => ({ script, leafVersion: TAP_LEAF_VERSION }))
        );

        const payment = p2tr(TAPROOT_UNSPENDABLE_KEY, tapTree, undefined, true);

        if (
            !payment.tapLeafScript ||
            payment.tapLeafScript.length !== scripts.length
        ) {
            throw new Error("invalid scripts");
        }

        this.leaves = payment.tapLeafScript;
        this.tweakedPublicKey = payment.tweakedPubkey;
    }

    encode(): Bytes {
        const tapTree = TapTreeCoder.encode(
            this.scripts.map((script) => ({
                depth: 1,
                version: TAP_LEAF_VERSION,
                script,
            }))
        );
        return tapTree;
    }

    address(prefix: string, serverPubKey: Bytes): ArkAddress {
        return new ArkAddress(serverPubKey, this.tweakedPublicKey, prefix);
    }

    get pkScript(): Bytes {
        return Script.encode(["OP_1", this.tweakedPublicKey]);
    }

    onchainAddress(network: BTC_NETWORK): string {
        return Address(network).encode({
            type: "tr",
            pubkey: this.tweakedPublicKey,
        });
    }

    findLeaf(scriptHex: string): TapLeafScript {
        const leaf = this.leaves.find(
            (leaf) => hex.encode(scriptFromTapLeafScript(leaf)) === scriptHex
        )!;
        if (!leaf) {
            throw new Error(`leaf '${scriptHex}' not found`);
        }
        return leaf;
    }

    exitPaths(): Array<
        CSVMultisigTapscript.Type | ConditionCSVMultisigTapscript.Type
    > {
        const paths: Array<
            CSVMultisigTapscript.Type | ConditionCSVMultisigTapscript.Type
        > = [];
        for (const leaf of this.leaves) {
            try {
                const tapscript = CSVMultisigTapscript.decode(
                    scriptFromTapLeafScript(leaf)
                );
                paths.push(tapscript);
                continue;
            } catch (e) {
                try {
                    const tapscript = ConditionCSVMultisigTapscript.decode(
                        scriptFromTapLeafScript(leaf)
                    );
                    paths.push(tapscript);
                } catch (e) {
                    continue;
                }
            }
        }
        return paths;
    }
}

export type EncodedVtxoScript = { tapTree: Bytes };<|MERGE_RESOLUTION|>--- conflicted
+++ resolved
@@ -1,26 +1,11 @@
-<<<<<<< HEAD
-import {
-    Address,
-    p2tr,
-    TAP_LEAF_VERSION,
-    taprootListToTree,
-} from "@scure/btc-signer/payment.js";
-=======
 import { Script, Address, p2tr, taprootListToTree } from "@scure/btc-signer";
-import { TAP_LEAF_VERSION } from "@scure/btc-signer/payment";
-import { PSBTOutput } from "@scure/btc-signer/psbt";
->>>>>>> a01ca1cc
+import { TAP_LEAF_VERSION } from "@scure/btc-signer/payment.js";
+import { PSBTOutput } from "@scure/btc-signer/psbt.js";
 import {
     BTC_NETWORK,
     Bytes,
     TAPROOT_UNSPENDABLE_KEY,
-<<<<<<< HEAD
 } from "@scure/btc-signer/utils.js";
-import { ArkAddress } from "./address";
-import { Script } from "@scure/btc-signer/script.js";
-=======
-} from "@scure/btc-signer/utils";
->>>>>>> a01ca1cc
 import { hex } from "@scure/base";
 import { ArkAddress } from "./address";
 import {
