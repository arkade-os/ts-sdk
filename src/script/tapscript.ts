import * as bip68 from "bip68";
<<<<<<< HEAD
import { Bytes } from "@scure/btc-signer/utils.js";
import { Script, ScriptNum, ScriptType } from "@scure/btc-signer/script.js";
import { p2tr_ms } from "@scure/btc-signer/payment.js";
=======
import { Script, ScriptNum, ScriptType, p2tr_ms } from "@scure/btc-signer";
import { Bytes } from "@scure/btc-signer/utils.js";
>>>>>>> 3ef35f58
import { hex } from "@scure/base";

const MinimalScriptNum = ScriptNum(undefined, true);

/**
 * RelativeTimelock lets to create timelocked with CHECKSEQUENCEVERIFY script.
 *
 * @example
 * ```typescript
 * const timelock = { value: 144n, type: "blocks" }; // 1 day in blocks
 * const timelock = { value: 512n, type: "seconds" }; // 8 minutes in seconds
 * ```
 */
export type RelativeTimelock = {
    value: bigint;
    type: "seconds" | "blocks";
};

export enum TapscriptType {
    Multisig = "multisig",
    CSVMultisig = "csv-multisig",
    ConditionCSVMultisig = "condition-csv-multisig",
    ConditionMultisig = "condition-multisig",
    CLTVMultisig = "cltv-multisig",
}

/**
 * ArkTapscript is the base element of vtxo scripts.
 * It is used to encode and decode the different types of vtxo scripts.
 */
export interface ArkTapscript<T extends TapscriptType, Params> {
    type: T;
    params: Params;
    script: Uint8Array;
}

/**
 * decodeTapscript is a function that decodes an ark tapsript from a raw script.
 *
 * @throws {Error} if the script is not a valid ark tapscript
 * @example
 * ```typescript
 * const arkTapscript = decodeTapscript(new Uint8Array(32));
 * console.log("type:", arkTapscript.type);
 * ```
 */
export function decodeTapscript(
    script: Uint8Array
): ArkTapscript<TapscriptType, any> {
    const types = [
        MultisigTapscript,
        CSVMultisigTapscript,
        ConditionCSVMultisigTapscript,
        ConditionMultisigTapscript,
        CLTVMultisigTapscript,
    ];

    for (const type of types) {
        try {
            return type.decode(script);
        } catch (error) {
            continue;
        }
    }

    throw new Error(
        `Failed to decode: script ${hex.encode(script)} is not a valid tapscript`
    );
}

/**
 * Implements a multi-signature tapscript.
 *
 * <pubkey> CHECKSIGVERIFY <pubkey> CHECKSIG
 *
 * @example
 * ```typescript
 * const multisigTapscript = MultisigTapscript.encode({ pubkeys: [new Uint8Array(32), new Uint8Array(32)] });
 * ```
 */
export namespace MultisigTapscript {
    export type Type = ArkTapscript<TapscriptType.Multisig, Params>;

    export enum MultisigType {
        CHECKSIG,
        CHECKSIGADD,
    }

    export type Params = {
        pubkeys: Bytes[];
        type?: MultisigType;
    };

    export function encode(params: Params): Type {
        if (params.pubkeys.length === 0) {
            throw new Error("At least 1 pubkey is required");
        }

        for (const pubkey of params.pubkeys) {
            if (pubkey.length !== 32) {
                throw new Error(
                    `Invalid pubkey length: expected 32, got ${pubkey.length}`
                );
            }
        }

        if (!params.type) {
            params.type = MultisigType.CHECKSIG;
        }

        if (params.type === MultisigType.CHECKSIGADD) {
            return {
                type: TapscriptType.Multisig,
                params,
                script: p2tr_ms(params.pubkeys.length, params.pubkeys).script,
            };
        }

        const asm: ScriptType = [];
        for (let i = 0; i < params.pubkeys.length; i++) {
            asm.push(params.pubkeys[i]);

            // CHECKSIGVERIFY except the last pubkey
            if (i < params.pubkeys.length - 1) {
                asm.push("CHECKSIGVERIFY");
            } else {
                asm.push("CHECKSIG");
            }
        }

        return {
            type: TapscriptType.Multisig,
            params,
            script: Script.encode(asm),
        };
    }

    export function decode(script: Uint8Array): Type {
        if (script.length === 0) {
            throw new Error("Failed to decode: script is empty");
        }

        try {
            // Try decoding as checksigAdd first
            return decodeChecksigAdd(script);
        } catch (error) {
            // If checksigAdd fails, try regular checksig
            try {
                return decodeChecksig(script);
            } catch (error2) {
                throw new Error(
                    `Failed to decode script: ${error2 instanceof Error ? error2.message : String(error2)}`
                );
            }
        }
    }

    // <pubkey> CHECKSIG <pubkey> CHECKSIGADD <len_keys> NUMEQUAL
    function decodeChecksigAdd(script: Uint8Array): Type {
        const asm = Script.decode(script);
        const pubkeys: Bytes[] = [];
        let foundNumEqual = false;

        // Parse through ASM operations
        for (let i = 0; i < asm.length; i++) {
            const op = asm[i];

            // If it's a data push, it should be a 32-byte pubkey
            if (typeof op !== "string" && typeof op !== "number") {
                if (op.length !== 32) {
                    throw new Error(
                        `Invalid pubkey length: expected 32, got ${op.length}`
                    );
                }
                pubkeys.push(op);

                // Check next operation is CHECKSIGADD or CHECKSIG
                if (
                    i + 1 >= asm.length ||
                    (asm[i + 1] !== "CHECKSIGADD" && asm[i + 1] !== "CHECKSIG")
                ) {
                    throw new Error(
                        "Expected CHECKSIGADD or CHECKSIG after pubkey"
                    );
                }
                i++; // Skip the CHECKSIGADD op
                continue;
            }

            // Last operation should be NUMEQUAL
            if (i === asm.length - 1) {
                if (op !== "NUMEQUAL") {
                    throw new Error("Expected NUMEQUAL at end of script");
                }
                foundNumEqual = true;
            }
        }

        if (!foundNumEqual) {
            throw new Error("Missing NUMEQUAL operation");
        }

        if (pubkeys.length === 0) {
            throw new Error("Invalid script: must have at least 1 pubkey");
        }

        // Verify the script by re-encoding and comparing
        const reconstructed = encode({
            pubkeys,
            type: MultisigType.CHECKSIGADD,
        });
        if (hex.encode(reconstructed.script) !== hex.encode(script)) {
            throw new Error(
                "Invalid script format: script reconstruction mismatch"
            );
        }

        return {
            type: TapscriptType.Multisig,
            params: { pubkeys, type: MultisigType.CHECKSIGADD },
            script,
        };
    }

    // <pubkey> CHECKSIGVERIFY <pubkey> CHECKSIG
    function decodeChecksig(script: Uint8Array): Type {
        const asm = Script.decode(script);
        const pubkeys: Bytes[] = [];

        // Parse through ASM operations
        for (let i = 0; i < asm.length; i++) {
            const op = asm[i];

            // If it's a data push, it should be a 32-byte pubkey
            if (typeof op !== "string" && typeof op !== "number") {
                if (op.length !== 32) {
                    throw new Error(
                        `Invalid pubkey length: expected 32, got ${op.length}`
                    );
                }
                pubkeys.push(op);

                // Check next operation
                if (i + 1 >= asm.length) {
                    throw new Error("Unexpected end of script");
                }

                const nextOp = asm[i + 1];
                if (nextOp !== "CHECKSIGVERIFY" && nextOp !== "CHECKSIG") {
                    throw new Error(
                        "Expected CHECKSIGVERIFY or CHECKSIG after pubkey"
                    );
                }

                // Last operation must be CHECKSIG, not CHECKSIGVERIFY
                if (i === asm.length - 2 && nextOp !== "CHECKSIG") {
                    throw new Error("Last operation must be CHECKSIG");
                }

                i++; // Skip the CHECKSIG/CHECKSIGVERIFY op
                continue;
            }
        }

        if (pubkeys.length === 0) {
            throw new Error("Invalid script: must have at least 1 pubkey");
        }

        // Verify the script by re-encoding and comparing
        const reconstructed = encode({ pubkeys, type: MultisigType.CHECKSIG });
        if (hex.encode(reconstructed.script) !== hex.encode(script)) {
            throw new Error(
                "Invalid script format: script reconstruction mismatch"
            );
        }

        return {
            type: TapscriptType.Multisig,
            params: { pubkeys, type: MultisigType.CHECKSIG },
            script,
        };
    }

    export function is(tapscript: ArkTapscript<any, any>): tapscript is Type {
        return tapscript.type === TapscriptType.Multisig;
    }
}

/**
 * Implements a relative timelock script that requires all specified pubkeys to sign
 * after the relative timelock has expired. The timelock can be specified in blocks or seconds.
 *
 * This is the standard exit closure and it is also used for the sweep closure in vtxo trees.
 *
 * <sequence> CHECKSEQUENCEVERIFY DROP <pubkey> CHECKSIG
 *
 * @example
 * ```typescript
 * const csvMultisigTapscript = CSVMultisigTapscript.encode({ timelock: { type: "blocks", value: 144 }, pubkeys: [new Uint8Array(32), new Uint8Array(32)] });
 * ```
 */
export namespace CSVMultisigTapscript {
    export type Type = ArkTapscript<TapscriptType.CSVMultisig, Params>;

    export type Params = {
        timelock: RelativeTimelock;
    } & MultisigTapscript.Params;

    export function encode(params: Params): Type {
        for (const pubkey of params.pubkeys) {
            if (pubkey.length !== 32) {
                throw new Error(
                    `Invalid pubkey length: expected 32, got ${pubkey.length}`
                );
            }
        }

        const sequence = MinimalScriptNum.encode(
            BigInt(
                bip68.encode(
                    params.timelock.type === "blocks"
                        ? { blocks: Number(params.timelock.value) }
                        : { seconds: Number(params.timelock.value) }
                )
            )
        );

        const asm: ScriptType = [
            sequence.length === 1 ? sequence[0] : sequence,
            "CHECKSEQUENCEVERIFY",
            "DROP",
        ];
        const multisigScript = MultisigTapscript.encode(params);
        const script = new Uint8Array([
            ...Script.encode(asm),
            ...multisigScript.script,
        ]);

        return {
            type: TapscriptType.CSVMultisig,
            params,
            script,
        };
    }

    export function decode(script: Uint8Array): Type {
        if (script.length === 0) {
            throw new Error("Failed to decode: script is empty");
        }

        const asm = Script.decode(script);

        if (asm.length < 3) {
            throw new Error(`Invalid script: too short (expected at least 3)`);
        }

        const sequence = asm[0];
        if (typeof sequence === "string") {
            throw new Error("Invalid script: expected sequence number");
        }

        if (asm[1] !== "CHECKSEQUENCEVERIFY" || asm[2] !== "DROP") {
            throw new Error(
                "Invalid script: expected CHECKSEQUENCEVERIFY DROP"
            );
        }

        const multisigScript = new Uint8Array(Script.encode(asm.slice(3)));
        let multisig: MultisigTapscript.Type;

        try {
            multisig = MultisigTapscript.decode(multisigScript);
        } catch (error) {
            throw new Error(
                `Invalid multisig script: ${error instanceof Error ? error.message : String(error)}`
            );
        }

        let sequenceNum: number;
        if (typeof sequence === "number") {
            sequenceNum = sequence;
        } else {
            sequenceNum = Number(
                MinimalScriptNum.decode(sequence as Uint8Array)
            );
        }
        const decodedTimelock = bip68.decode(sequenceNum);

        const timelock: RelativeTimelock =
            decodedTimelock.blocks !== undefined
                ? { type: "blocks", value: BigInt(decodedTimelock.blocks) }
                : { type: "seconds", value: BigInt(decodedTimelock.seconds!) };

        const reconstructed = encode({
            timelock,
            ...multisig.params,
        });

        if (hex.encode(reconstructed.script) !== hex.encode(script)) {
            throw new Error(
                "Invalid script format: script reconstruction mismatch"
            );
        }

        return {
            type: TapscriptType.CSVMultisig,
            params: {
                timelock,
                ...multisig.params,
            },
            script,
        };
    }

    export function is(tapscript: ArkTapscript<any, any>): tapscript is Type {
        return tapscript.type === TapscriptType.CSVMultisig;
    }
}

/**
 * Combines a condition script with an exit closure. The resulting script requires
 * the condition to be met, followed by the standard exit closure requirements
 * (timelock and signatures).
 *
 * <conditionScript> VERIFY <sequence> CHECKSEQUENCEVERIFY DROP <pubkey> CHECKSIGVERIFY <pubkey> CHECKSIG
 *
 * @example
 * ```typescript
 * const conditionCSVMultisigTapscript = ConditionCSVMultisigTapscript.encode({ conditionScript: new Uint8Array(32), pubkeys: [new Uint8Array(32), new Uint8Array(32)] });
 * ```
 */
export namespace ConditionCSVMultisigTapscript {
    export type Type = ArkTapscript<TapscriptType.ConditionCSVMultisig, Params>;

    export type Params = {
        conditionScript: Bytes;
    } & CSVMultisigTapscript.Params;

    export function encode(params: Params): Type {
        const script = new Uint8Array([
            ...params.conditionScript,
            ...Script.encode(["VERIFY"]),
            ...CSVMultisigTapscript.encode(params).script,
        ]);

        return {
            type: TapscriptType.ConditionCSVMultisig,
            params,
            script,
        };
    }

    export function decode(script: Uint8Array): Type {
        if (script.length === 0) {
            throw new Error("Failed to decode: script is empty");
        }

        const asm = Script.decode(script);

        if (asm.length < 1) {
            throw new Error(`Invalid script: too short (expected at least 1)`);
        }

        let verifyIndex = -1;
        for (let i = asm.length - 1; i >= 0; i--) {
            if (asm[i] === "VERIFY") {
                verifyIndex = i;
            }
        }

        if (verifyIndex === -1) {
            throw new Error("Invalid script: missing VERIFY operation");
        }

        const conditionScript = new Uint8Array(
            Script.encode(asm.slice(0, verifyIndex))
        );
        const csvMultisigScript = new Uint8Array(
            Script.encode(asm.slice(verifyIndex + 1))
        );

        let csvMultisig: CSVMultisigTapscript.Type;
        try {
            csvMultisig = CSVMultisigTapscript.decode(csvMultisigScript);
        } catch (error) {
            throw new Error(
                `Invalid CSV multisig script: ${error instanceof Error ? error.message : String(error)}`
            );
        }

        const reconstructed = encode({
            conditionScript,
            ...csvMultisig.params,
        });

        if (hex.encode(reconstructed.script) !== hex.encode(script)) {
            throw new Error(
                "Invalid script format: script reconstruction mismatch"
            );
        }

        return {
            type: TapscriptType.ConditionCSVMultisig,
            params: {
                conditionScript,
                ...csvMultisig.params,
            },
            script,
        };
    }

    export function is(tapscript: ArkTapscript<any, any>): tapscript is Type {
        return tapscript.type === TapscriptType.ConditionCSVMultisig;
    }
}

/**
 * Combines a condition script with a forfeit closure. The resulting script requires
 * the condition to be met, followed by the standard forfeit closure requirements
 * (multi-signature).
 *
 * <conditionScript> VERIFY <pubkey> CHECKSIGVERIFY <pubkey> CHECKSIG
 *
 * @example
 * ```typescript
 * const conditionMultisigTapscript = ConditionMultisigTapscript.encode({ conditionScript: new Uint8Array(32), pubkeys: [new Uint8Array(32), new Uint8Array(32)] });
 * ```
 */
export namespace ConditionMultisigTapscript {
    export type Type = ArkTapscript<TapscriptType.ConditionMultisig, Params>;

    export type Params = {
        conditionScript: Bytes;
    } & MultisigTapscript.Params;

    export function encode(params: Params): Type {
        const script = new Uint8Array([
            ...params.conditionScript,
            ...Script.encode(["VERIFY"]),
            ...MultisigTapscript.encode(params).script,
        ]);

        return {
            type: TapscriptType.ConditionMultisig,
            params,
            script,
        };
    }

    export function decode(script: Uint8Array): Type {
        if (script.length === 0) {
            throw new Error("Failed to decode: script is empty");
        }

        const asm = Script.decode(script);

        if (asm.length < 1) {
            throw new Error(`Invalid script: too short (expected at least 1)`);
        }

        let verifyIndex = -1;
        for (let i = asm.length - 1; i >= 0; i--) {
            if (asm[i] === "VERIFY") {
                verifyIndex = i;
            }
        }

        if (verifyIndex === -1) {
            throw new Error("Invalid script: missing VERIFY operation");
        }

        const conditionScript = new Uint8Array(
            Script.encode(asm.slice(0, verifyIndex))
        );
        const multisigScript = new Uint8Array(
            Script.encode(asm.slice(verifyIndex + 1))
        );

        let multisig: MultisigTapscript.Type;
        try {
            multisig = MultisigTapscript.decode(multisigScript);
        } catch (error) {
            throw new Error(
                `Invalid multisig script: ${error instanceof Error ? error.message : String(error)}`
            );
        }

        const reconstructed = encode({
            conditionScript,
            ...multisig.params,
        });

        if (hex.encode(reconstructed.script) !== hex.encode(script)) {
            throw new Error(
                "Invalid script format: script reconstruction mismatch"
            );
        }

        return {
            type: TapscriptType.ConditionMultisig,
            params: {
                conditionScript,
                ...multisig.params,
            },
            script,
        };
    }

    export function is(tapscript: ArkTapscript<any, any>): tapscript is Type {
        return tapscript.type === TapscriptType.ConditionMultisig;
    }
}

/**
 * Implements an absolute timelock (CLTV) script combined with a forfeit closure.
 * The script requires waiting until a specific block height/timestamp before the
 * forfeit closure conditions can be met.
 *
 * <locktime> CHECKLOCKTIMEVERIFY DROP <pubkey> CHECKSIGVERIFY <pubkey> CHECKSIG
 *
 * @example
 * ```typescript
 * const cltvMultisigTapscript = CLTVMultisigTapscript.encode({ absoluteTimelock: 144, pubkeys: [new Uint8Array(32), new Uint8Array(32)] });
 * ```
 */
export namespace CLTVMultisigTapscript {
    export type Type = ArkTapscript<TapscriptType.CLTVMultisig, Params>;

    export type Params = {
        absoluteTimelock: bigint;
    } & MultisigTapscript.Params;

    export function encode(params: Params): Type {
        const locktime = MinimalScriptNum.encode(params.absoluteTimelock);
        const asm: ScriptType = [
            locktime.length === 1 ? locktime[0] : locktime,
            "CHECKLOCKTIMEVERIFY",
            "DROP",
        ];
        const timelockedScript = Script.encode(asm);

        const script = new Uint8Array([
            ...timelockedScript,
            ...MultisigTapscript.encode(params).script,
        ]);

        return {
            type: TapscriptType.CLTVMultisig,
            params,
            script,
        };
    }

    export function decode(script: Uint8Array): Type {
        if (script.length === 0) {
            throw new Error("Failed to decode: script is empty");
        }

        const asm = Script.decode(script);

        if (asm.length < 3) {
            throw new Error(`Invalid script: too short (expected at least 3)`);
        }

        const locktime = asm[0];
        if (typeof locktime === "string" || typeof locktime === "number") {
            throw new Error("Invalid script: expected locktime number");
        }

        if (asm[1] !== "CHECKLOCKTIMEVERIFY" || asm[2] !== "DROP") {
            throw new Error(
                "Invalid script: expected CHECKLOCKTIMEVERIFY DROP"
            );
        }

        const multisigScript = new Uint8Array(Script.encode(asm.slice(3)));
        let multisig: MultisigTapscript.Type;

        try {
            multisig = MultisigTapscript.decode(multisigScript);
        } catch (error) {
            throw new Error(
                `Invalid multisig script: ${error instanceof Error ? error.message : String(error)}`
            );
        }

        const absoluteTimelock = MinimalScriptNum.decode(locktime);

        const reconstructed = encode({
            absoluteTimelock,
            ...multisig.params,
        });

        if (hex.encode(reconstructed.script) !== hex.encode(script)) {
            throw new Error(
                "Invalid script format: script reconstruction mismatch"
            );
        }

        return {
            type: TapscriptType.CLTVMultisig,
            params: {
                absoluteTimelock,
                ...multisig.params,
            },
            script,
        };
    }

    export function is(tapscript: ArkTapscript<any, any>): tapscript is Type {
        return tapscript.type === TapscriptType.CLTVMultisig;
    }
}<|MERGE_RESOLUTION|>--- conflicted
+++ resolved
@@ -1,12 +1,6 @@
 import * as bip68 from "bip68";
-<<<<<<< HEAD
-import { Bytes } from "@scure/btc-signer/utils.js";
-import { Script, ScriptNum, ScriptType } from "@scure/btc-signer/script.js";
-import { p2tr_ms } from "@scure/btc-signer/payment.js";
-=======
 import { Script, ScriptNum, ScriptType, p2tr_ms } from "@scure/btc-signer";
 import { Bytes } from "@scure/btc-signer/utils.js";
->>>>>>> 3ef35f58
 import { hex } from "@scure/base";
 
 const MinimalScriptNum = ScriptNum(undefined, true);
