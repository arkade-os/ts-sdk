import { base64, hex } from "@scure/base";
import * as bip68 from "bip68";
import { tapLeafHash } from "@scure/btc-signer/payment.js";
import { SigHash, Transaction, Address, OutScript } from "@scure/btc-signer";
import { TransactionInput, TransactionOutput } from "@scure/btc-signer/psbt.js";
import { Bytes, sha256 } from "@scure/btc-signer/utils.js";
import { vtxosToTxs } from "../utils/transactionHistory";
import { ArkAddress } from "../script/address";
import { DefaultVtxo } from "../script/default";
import { getNetwork, Network, NetworkName } from "../networks";
import {
    ESPLORA_URL,
    EsploraProvider,
    OnchainProvider,
} from "../providers/onchain";
import {
    BatchFinalizationEvent,
    SettlementEvent,
    TreeSigningStartedEvent,
    ArkProvider,
    RestArkProvider,
    BatchStartedEvent,
    SignedIntent,
    TreeNoncesEvent,
    PendingTx,
} from "../providers/ark";
import { SignerSession } from "../tree/signingSession";
import { buildForfeitTx } from "../forfeit";
import {
    validateConnectorsTxGraph,
    validateVtxoTxGraph,
} from "../tree/validation";
import { Identity, ReadonlyIdentity } from "../identity";
import {
    ArkTransaction,
    Coin,
    ExtendedCoin,
    ExtendedVirtualCoin,
    GetVtxosFilter,
    IReadonlyWallet,
    isExpired,
    isRecoverable,
    isSpendable,
    isSubdust,
    IWallet,
    ReadonlyWalletConfig,
    SendBitcoinParams,
    SettleParams,
    StorageConfig,
    TxType,
    VirtualCoin,
    WalletBalance,
    WalletConfig,
} from ".";
import { TapLeafScript, VtxoScript } from "../script/base";
import {
    CLTVMultisigTapscript,
    CSVMultisigTapscript,
    RelativeTimelock,
} from "../script/tapscript";
import { buildOffchainTx, hasBoardingTxExpired } from "../utils/arkTransaction";
import { DEFAULT_RENEWAL_CONFIG } from "./vtxo-manager";
import { ArkNote } from "../arknote";
import { Intent } from "../intent";
import { IndexerProvider, RestIndexerProvider } from "../providers/indexer";
import { TxTree } from "../tree/txTree";
import { ConditionWitness, VtxoTaprootTree } from "../utils/unknownFields";
import { InMemoryStorageAdapter } from "../storage/inMemory";
import {
    WalletRepository,
    WalletRepositoryImpl,
} from "../repositories/walletRepository";
import {
    ContractRepository,
    ContractRepositoryImpl,
} from "../repositories/contractRepository";
import { extendCoin, extendVirtualCoin } from "./utils";
import { ArkError } from "../providers/errors";
import { Batch } from "./batch";

export type IncomingFunds =
    | {
          type: "utxo";
          coins: Coin[];
      }
    | {
          type: "vtxo";
          newVtxos: ExtendedVirtualCoin[];
          spentVtxos: ExtendedVirtualCoin[];
      };

/**
 * Type guard interface for identities that support conversion to readonly.
 */
interface HasToReadonly {
    toReadonly(): Promise<ReadonlyIdentity>;
}

/**
 * Type guard function to check if an identity has a toReadonly method.
 */
function hasToReadonly(identity: unknown): identity is HasToReadonly {
    return (
        typeof identity === "object" &&
        identity !== null &&
        "toReadonly" in identity &&
        typeof (identity as any).toReadonly === "function"
    );
}

export class ReadonlyWallet implements IReadonlyWallet {
    protected constructor(
        readonly identity: ReadonlyIdentity,
        readonly network: Network,
        readonly onchainProvider: OnchainProvider,
        readonly indexerProvider: IndexerProvider,
        readonly arkServerPublicKey: Bytes,
        readonly offchainTapscript: DefaultVtxo.Script,
        readonly boardingTapscript: DefaultVtxo.Script,
        readonly dustAmount: bigint,
        public readonly walletRepository: WalletRepository,
        public readonly contractRepository: ContractRepository
    ) {}

    /**
     * Protected helper to set up shared wallet configuration.
     * Extracts common logic used by both ReadonlyWallet.create() and Wallet.create().
     */
    protected static async setupWalletConfig(
        config: ReadonlyWalletConfig,
        pubkey: Uint8Array
    ) {
        // Use provided arkProvider instance or create a new one from arkServerUrl
        const arkProvider =
            config.arkProvider ||
            (() => {
                if (!config.arkServerUrl) {
                    throw new Error(
                        "Either arkProvider or arkServerUrl must be provided"
                    );
                }
                return new RestArkProvider(config.arkServerUrl);
            })();

        // Extract arkServerUrl from provider if not explicitly provided
        const arkServerUrl =
            config.arkServerUrl || (arkProvider as RestArkProvider).serverUrl;

        if (!arkServerUrl) {
            throw new Error("Could not determine arkServerUrl from provider");
        }

        // Use provided indexerProvider instance or create a new one
        // indexerUrl defaults to arkServerUrl if not provided
        const indexerUrl = config.indexerUrl || arkServerUrl;
        const indexerProvider =
            config.indexerProvider || new RestIndexerProvider(indexerUrl);

        const info = await arkProvider.getInfo();

        const network = getNetwork(info.network as NetworkName);

        // Extract esploraUrl from provider if not explicitly provided
        const esploraUrl =
            config.esploraUrl || ESPLORA_URL[info.network as NetworkName];

        // Use provided onchainProvider instance or create a new one
        const onchainProvider =
            config.onchainProvider || new EsploraProvider(esploraUrl);

        // validate unilateral exit timelock passed in config if any
        if (config.exitTimelock) {
            const { value, type } = config.exitTimelock;
            if (
                (value < 512n && type !== "blocks") ||
                (value >= 512n && type !== "seconds")
            ) {
                throw new Error("invalid exitTimelock");
            }
        }

        // create unilateral exit timelock
        const exitTimelock: RelativeTimelock = config.exitTimelock ?? {
            value: info.unilateralExitDelay,
            type: info.unilateralExitDelay < 512n ? "blocks" : "seconds",
        };

        // validate boarding timelock passed in config if any
        if (config.boardingTimelock) {
            const { value, type } = config.boardingTimelock;
            if (
                (value < 512n && type !== "blocks") ||
                (value >= 512n && type !== "seconds")
            ) {
                throw new Error("invalid boardingTimelock");
            }
        }

        // create boarding timelock
        const boardingTimelock: RelativeTimelock = config.boardingTimelock ?? {
            value: info.boardingExitDelay,
            type: info.boardingExitDelay < 512n ? "blocks" : "seconds",
        };

        // Generate tapscripts for offchain and boarding address
        const serverPubKey = hex.decode(info.signerPubkey).slice(1);
        const bareVtxoTapscript = new DefaultVtxo.Script({
            pubKey: pubkey,
            serverPubKey,
            csvTimelock: exitTimelock,
        });
        const boardingTapscript = new DefaultVtxo.Script({
            pubKey: pubkey,
            serverPubKey,
            csvTimelock: boardingTimelock,
        });

        // Save tapscripts
        const offchainTapscript = bareVtxoTapscript;

<<<<<<< HEAD
        // the serverUnrollScript is the one used to create output scripts of the checkpoint transactions
        let serverUnrollScript: CSVMultisigTapscript.Type;
        try {
            const raw = hex.decode(info.checkpointTapscript);
            serverUnrollScript = CSVMultisigTapscript.decode(raw);
        } catch (e) {
            throw new Error("Invalid checkpointTapscript from server");
        }

        // parse the server forfeit address
        // server is expecting funds to be sent to this address
        const forfeitPubkey = hex.decode(info.forfeitPubkey).slice(1);
        const forfeitAddress = Address(network).decode(info.forfeitAddress);
        const forfeitOutputScript = OutScript.encode(forfeitAddress);

        const { walletRepository, contractRepository } = processStorageConfig(
            config.storage ?? new InMemoryStorageAdapter()
        );
=======
        // Set up storage and repositories
        const storage = config.storage || new InMemoryStorageAdapter();
        const walletRepository = new WalletRepositoryImpl(storage);
        const contractRepository = new ContractRepositoryImpl(storage);
>>>>>>> 84c8ebbd

        return {
            arkProvider,
            indexerProvider,
            onchainProvider,
            network,
            networkName: info.network as NetworkName,
            serverPubKey,
            offchainTapscript,
            boardingTapscript,
            dustAmount: info.dust,
            walletRepository,
            contractRepository,
            info,
        };
    }

    static async create(config: ReadonlyWalletConfig): Promise<ReadonlyWallet> {
        const pubkey = await config.identity.xOnlyPublicKey();
        if (!pubkey) {
            throw new Error("Invalid configured public key");
        }

        const setup = await ReadonlyWallet.setupWalletConfig(config, pubkey);

        return new ReadonlyWallet(
            config.identity,
            setup.network,
            setup.onchainProvider,
            setup.indexerProvider,
            setup.serverPubKey,
            setup.offchainTapscript,
            setup.boardingTapscript,
            setup.dustAmount,
            setup.walletRepository,
            setup.contractRepository
        );
    }

    get arkAddress(): ArkAddress {
        return this.offchainTapscript.address(
            this.network.hrp,
            this.arkServerPublicKey
        );
    }

    async getAddress(): Promise<string> {
        return this.arkAddress.encode();
    }

    async getBoardingAddress(): Promise<string> {
        return this.boardingTapscript.onchainAddress(this.network);
    }

    async getBalance(): Promise<WalletBalance> {
        const [boardingUtxos, vtxos] = await Promise.all([
            this.getBoardingUtxos(),
            this.getVtxos(),
        ]);

        // boarding
        let confirmed = 0;
        let unconfirmed = 0;
        for (const utxo of boardingUtxos) {
            if (utxo.status.confirmed) {
                confirmed += utxo.value;
            } else {
                unconfirmed += utxo.value;
            }
        }

        // offchain
        let settled = 0;
        let preconfirmed = 0;
        let recoverable = 0;
        settled = vtxos
            .filter((coin) => coin.virtualStatus.state === "settled")
            .reduce((sum, coin) => sum + coin.value, 0);
        preconfirmed = vtxos
            .filter((coin) => coin.virtualStatus.state === "preconfirmed")
            .reduce((sum, coin) => sum + coin.value, 0);
        recoverable = vtxos
            .filter(
                (coin) =>
                    isSpendable(coin) && coin.virtualStatus.state === "swept"
            )
            .reduce((sum, coin) => sum + coin.value, 0);

        const totalBoarding = confirmed + unconfirmed;
        const totalOffchain = settled + preconfirmed + recoverable;

        return {
            boarding: {
                confirmed,
                unconfirmed,
                total: totalBoarding,
            },
            settled,
            preconfirmed,
            available: settled + preconfirmed,
            recoverable,
            total: totalBoarding + totalOffchain,
        };
    }

    async getVtxos(filter?: GetVtxosFilter): Promise<ExtendedVirtualCoin[]> {
        const address = await this.getAddress();

        // Try to get from cache first first (optional fast path)
        // const cachedVtxos = await this.walletRepository.getVtxos(address);
        // if (cachedVtxos.length) return cachedVtxos;

        // For now, always fetch fresh data from provider and update cache
        // In future, we can add cache invalidation logic based on timestamps
        const vtxos = await this.getVirtualCoins(filter);
        const extendedVtxos = vtxos.map((vtxo) =>
            extendVirtualCoin(this, vtxo)
        );

        // Update cache with fresh data
        await this.walletRepository.saveVtxos(address, extendedVtxos);

        return extendedVtxos;
    }

    protected async getVirtualCoins(
        filter: GetVtxosFilter = { withRecoverable: true, withUnrolled: false }
    ): Promise<VirtualCoin[]> {
        const scripts = [hex.encode(this.offchainTapscript.pkScript)];
        const response = await this.indexerProvider.getVtxos({ scripts });
        const allVtxos = response.vtxos;

        let vtxos: VirtualCoin[] = allVtxos.filter(isSpendable);

        // all recoverable vtxos are spendable by definition
        if (!filter.withRecoverable) {
            vtxos = vtxos.filter(
                (vtxo) => !isRecoverable(vtxo) && !isExpired(vtxo)
            );
        }

        if (filter.withUnrolled) {
            const spentVtxos = allVtxos.filter((vtxo) => !isSpendable(vtxo));
            vtxos.push(...spentVtxos.filter((vtxo) => vtxo.isUnrolled));
        }

        return vtxos;
    }

    async getTransactionHistory(): Promise<ArkTransaction[]> {
        const response = await this.indexerProvider.getVtxos({
            scripts: [hex.encode(this.offchainTapscript.pkScript)],
        });

        const { boardingTxs, commitmentsToIgnore } =
            await this.getBoardingTxs();

        const spendableVtxos = [];
        const spentVtxos = [];

        for (const vtxo of response.vtxos) {
            if (isSpendable(vtxo)) {
                spendableVtxos.push(vtxo);
            } else {
                spentVtxos.push(vtxo);
            }
        }

        // convert VTXOs to offchain transactions
        const offchainTxs = vtxosToTxs(
            spendableVtxos,
            spentVtxos,
            commitmentsToIgnore
        );

        const txs = [...boardingTxs, ...offchainTxs];

        // sort transactions by creation time in descending order (newest first)
        txs.sort(
            // place createdAt = 0 (unconfirmed txs) first, then descending
            (a, b) => {
                if (a.createdAt === 0) return -1;
                if (b.createdAt === 0) return 1;
                return b.createdAt - a.createdAt;
            }
        );

        return txs;
    }

    async getBoardingTxs(): Promise<{
        boardingTxs: ArkTransaction[];
        commitmentsToIgnore: Set<string>;
    }> {
        const utxos: VirtualCoin[] = [];
        const commitmentsToIgnore = new Set<string>();
        const boardingAddress = await this.getBoardingAddress();
        const txs = await this.onchainProvider.getTransactions(boardingAddress);

        for (const tx of txs) {
            for (let i = 0; i < tx.vout.length; i++) {
                const vout = tx.vout[i];
                if (vout.scriptpubkey_address === boardingAddress) {
                    const spentStatuses =
                        await this.onchainProvider.getTxOutspends(tx.txid);
                    const spentStatus = spentStatuses[i];

                    if (spentStatus?.spent) {
                        commitmentsToIgnore.add(spentStatus.txid);
                    }

                    utxos.push({
                        txid: tx.txid,
                        vout: i,
                        value: Number(vout.value),
                        status: {
                            confirmed: tx.status.confirmed,
                            block_time: tx.status.block_time,
                        },
                        isUnrolled: true,
                        virtualStatus: {
                            state: spentStatus?.spent ? "spent" : "settled",
                            commitmentTxIds: spentStatus?.spent
                                ? [spentStatus.txid]
                                : undefined,
                        },
                        createdAt: tx.status.confirmed
                            ? new Date(tx.status.block_time * 1000)
                            : new Date(0),
                    });
                }
            }
        }

        const unconfirmedTxs: ArkTransaction[] = [];
        const confirmedTxs: ArkTransaction[] = [];

        for (const utxo of utxos) {
            const tx: ArkTransaction = {
                key: {
                    boardingTxid: utxo.txid,
                    commitmentTxid: "",
                    arkTxid: "",
                },
                amount: utxo.value,
                type: TxType.TxReceived,
                settled: utxo.virtualStatus.state === "spent",
                createdAt: utxo.status.block_time
                    ? new Date(utxo.status.block_time * 1000).getTime()
                    : 0,
            };

            if (!utxo.status.block_time) {
                unconfirmedTxs.push(tx);
            } else {
                confirmedTxs.push(tx);
            }
        }

        return {
            boardingTxs: [...unconfirmedTxs, ...confirmedTxs],
            commitmentsToIgnore,
        };
    }

    async getBoardingUtxos(): Promise<ExtendedCoin[]> {
        const boardingAddress = await this.getBoardingAddress();
        const boardingUtxos =
            await this.onchainProvider.getCoins(boardingAddress);

        const utxos = boardingUtxos.map((utxo) => {
            return extendCoin(this, utxo);
        });

        // Save boardingUtxos using unified repository
        await this.walletRepository.saveUtxos(boardingAddress, utxos);

        return utxos;
    }

    async notifyIncomingFunds(
        eventCallback: (coins: IncomingFunds) => void
    ): Promise<() => void> {
        const arkAddress = await this.getAddress();
        const boardingAddress = await this.getBoardingAddress();

        let onchainStopFunc: () => void;
        let indexerStopFunc: () => void;

        if (this.onchainProvider && boardingAddress) {
            const findVoutOnTx = (tx: any) => {
                return tx.vout.findIndex(
                    (v: any) => v.scriptpubkey_address === boardingAddress
                );
            };
            onchainStopFunc = await this.onchainProvider.watchAddresses(
                [boardingAddress],
                (txs) => {
                    // find all utxos belonging to our boarding address
                    const coins: Coin[] = txs
                        // filter txs where address is in output
                        .filter((tx) => findVoutOnTx(tx) !== -1)
                        // return utxo as Coin
                        .map((tx) => {
                            const { txid, status } = tx;
                            const vout = findVoutOnTx(tx);
                            const value = Number(tx.vout[vout].value);
                            return { txid, vout, value, status };
                        });

                    // and notify via callback
                    eventCallback({
                        type: "utxo",
                        coins,
                    });
                }
            );
        }

        if (this.indexerProvider && arkAddress) {
            const offchainScript = this.offchainTapscript;

            const subscriptionId =
                await this.indexerProvider.subscribeForScripts([
                    hex.encode(offchainScript.pkScript),
                ]);

            const abortController = new AbortController();
            const subscription = this.indexerProvider.getSubscription(
                subscriptionId,
                abortController.signal
            );

            indexerStopFunc = async () => {
                abortController.abort();
                await this.indexerProvider?.unsubscribeForScripts(
                    subscriptionId
                );
            };

            // Handle subscription updates asynchronously without blocking
            (async () => {
                try {
                    for await (const update of subscription) {
                        if (
                            update.newVtxos?.length > 0 ||
                            update.spentVtxos?.length > 0
                        ) {
                            eventCallback({
                                type: "vtxo",
                                newVtxos: update.newVtxos.map((vtxo) =>
                                    extendVirtualCoin(this, vtxo)
                                ),
                                spentVtxos: update.spentVtxos.map((vtxo) =>
                                    extendVirtualCoin(this, vtxo)
                                ),
                            });
                        }
                    }
                } catch (error) {
                    console.error("Subscription error:", error);
                }
            })();
        }

        const stopFunc = () => {
            onchainStopFunc?.();
            indexerStopFunc?.();
        };

        return stopFunc;
    }

    async fetchPendingTxs(): Promise<string[]> {
        // get non-swept VTXOs, rely on the indexer only in case DB doesn't have the right state
        const scripts = [hex.encode(this.offchainTapscript.pkScript)];
        let { vtxos } = await this.indexerProvider.getVtxos({
            scripts,
        });
        return vtxos
            .filter(
                (vtxo) =>
                    vtxo.virtualStatus.state !== "swept" &&
                    vtxo.virtualStatus.state !== "settled" &&
                    vtxo.arkTxId !== undefined
            )
            .map((_) => _.arkTxId!);
    }
}

/**
 * Main wallet implementation for Bitcoin transactions with Ark protocol support.
 * The wallet does not store any data locally and relies on Ark and onchain
 * providers to fetch UTXOs and VTXOs.
 *
 * @example
 * ```typescript
 * // Create a wallet with URL configuration
 * const wallet = await Wallet.create({
 *   identity: SingleKey.fromHex('your_private_key'),
 *   arkServerUrl: 'https://ark.example.com',
 *   esploraUrl: 'https://mempool.space/api'
 * });
 *
 * // Or with custom provider instances (e.g., for Expo/React Native)
 * const wallet = await Wallet.create({
 *   identity: SingleKey.fromHex('your_private_key'),
 *   arkProvider: new ExpoArkProvider('https://ark.example.com'),
 *   indexerProvider: new ExpoIndexerProvider('https://ark.example.com'),
 *   esploraUrl: 'https://mempool.space/api'
 * });
 *
 * // Get addresses
 * const arkAddress = await wallet.getAddress();
 * const boardingAddress = await wallet.getBoardingAddress();
 *
 * // Send bitcoin
 * const txid = await wallet.sendBitcoin({
 *   address: 'tb1...',
 *   amount: 50000
 * });
 * ```
 */
export class Wallet extends ReadonlyWallet implements IWallet {
    static MIN_FEE_RATE = 1; // sats/vbyte

    override readonly identity: Identity;

    public readonly renewalConfig: Required<
        Omit<WalletConfig["renewalConfig"], "enabled">
    > & { enabled: boolean; thresholdMs: number };

    protected constructor(
        identity: Identity,
        network: Network,
        readonly networkName: NetworkName,
        onchainProvider: OnchainProvider,
        readonly arkProvider: ArkProvider,
        indexerProvider: IndexerProvider,
        arkServerPublicKey: Bytes,
        offchainTapscript: DefaultVtxo.Script,
        boardingTapscript: DefaultVtxo.Script,
        readonly serverUnrollScript: CSVMultisigTapscript.Type,
        readonly forfeitOutputScript: Bytes,
        readonly forfeitPubkey: Bytes,
        dustAmount: bigint,
        walletRepository: WalletRepository,
        contractRepository: ContractRepository,
        renewalConfig?: WalletConfig["renewalConfig"]
    ) {
        super(
            identity,
            network,
            onchainProvider,
            indexerProvider,
            arkServerPublicKey,
            offchainTapscript,
            boardingTapscript,
            dustAmount,
            walletRepository,
            contractRepository
        );
        this.identity = identity;
        this.renewalConfig = {
            enabled: renewalConfig?.enabled ?? false,
            ...DEFAULT_RENEWAL_CONFIG,
            ...renewalConfig,
        };
    }

    static async create(config: WalletConfig): Promise<Wallet> {
        const pubkey = await config.identity.xOnlyPublicKey();
        if (!pubkey) {
            throw new Error("Invalid configured public key");
        }

        const setup = await ReadonlyWallet.setupWalletConfig(config, pubkey);

        // Compute Wallet-specific forfeit and unroll scripts
        // the serverUnrollScript is the one used to create output scripts of the checkpoint transactions
        let serverUnrollScript: CSVMultisigTapscript.Type;
        try {
            const raw = hex.decode(setup.info.checkpointTapscript);
            serverUnrollScript = CSVMultisigTapscript.decode(raw);
        } catch (e) {
            throw new Error("Invalid checkpointTapscript from server");
        }

        // parse the server forfeit address
        // server is expecting funds to be sent to this address
        const forfeitPubkey = hex.decode(setup.info.forfeitPubkey).slice(1);
        const forfeitAddress = Address(setup.network).decode(
            setup.info.forfeitAddress
        );
        const forfeitOutputScript = OutScript.encode(forfeitAddress);

        return new Wallet(
            config.identity,
            setup.network,
            setup.networkName,
            setup.onchainProvider,
            setup.arkProvider,
            setup.indexerProvider,
            setup.serverPubKey,
            setup.offchainTapscript,
            setup.boardingTapscript,
            serverUnrollScript,
            forfeitOutputScript,
            forfeitPubkey,
            setup.dustAmount,
            setup.walletRepository,
            setup.contractRepository,
            config.renewalConfig
        );
    }

    /**
     * Convert this wallet to a readonly wallet.
     *
     * @returns A readonly wallet with the same configuration but readonly identity
     * @example
     * ```typescript
     * const wallet = await Wallet.create({ identity: SingleKey.fromHex('...'), ... });
     * const readonlyWallet = await wallet.toReadonly();
     *
     * // Can query balance and addresses
     * const balance = await readonlyWallet.getBalance();
     * const address = await readonlyWallet.getAddress();
     *
     * // But cannot send transactions (type error)
     * // readonlyWallet.sendBitcoin(...); // TypeScript error
     * ```
     */
    async toReadonly(): Promise<ReadonlyWallet> {
        // Check if the identity has a toReadonly method using type guard
        const readonlyIdentity: ReadonlyIdentity = hasToReadonly(this.identity)
            ? await this.identity.toReadonly()
            : this.identity; // Identity extends ReadonlyIdentity, so this is safe

        return new ReadonlyWallet(
            readonlyIdentity,
            this.network,
            this.onchainProvider,
            this.indexerProvider,
            this.arkServerPublicKey,
            this.offchainTapscript,
            this.boardingTapscript,
            this.dustAmount,
            this.walletRepository,
            this.contractRepository
        );
    }

    async sendBitcoin(params: SendBitcoinParams): Promise<string> {
        if (params.amount <= 0) {
            throw new Error("Amount must be positive");
        }

        if (!isValidArkAddress(params.address)) {
            throw new Error("Invalid Ark address " + params.address);
        }

        // recoverable and subdust coins can't be spent in offchain tx
        const virtualCoins = await this.getVirtualCoins({
            withRecoverable: false,
        });

        let selected;
        if (params.selectedVtxos) {
            const selectedVtxoSum = params.selectedVtxos
                .map((v) => v.value)
                .reduce((a, b) => a + b, 0);
            if (selectedVtxoSum < params.amount) {
                throw new Error("Selected VTXOs do not cover specified amount");
            }
            const changeAmount = selectedVtxoSum - params.amount;

            selected = {
                inputs: params.selectedVtxos,
                changeAmount: BigInt(changeAmount),
            };
        } else {
            selected = selectVirtualCoins(virtualCoins, params.amount);
        }

        const selectedLeaf = this.offchainTapscript.forfeit();
        if (!selectedLeaf) {
            throw new Error("Selected leaf not found");
        }

        const outputAddress = ArkAddress.decode(params.address);
        const outputScript =
            BigInt(params.amount) < this.dustAmount
                ? outputAddress.subdustPkScript
                : outputAddress.pkScript;

        const outputs: TransactionOutput[] = [
            {
                script: outputScript,
                amount: BigInt(params.amount),
            },
        ];

        // add change output if needed
        if (selected.changeAmount > 0n) {
            const changeOutputScript =
                selected.changeAmount < this.dustAmount
                    ? this.arkAddress.subdustPkScript
                    : this.arkAddress.pkScript;

            outputs.push({
                script: changeOutputScript,
                amount: BigInt(selected.changeAmount),
            });
        }

        const tapTree = this.offchainTapscript.encode();
        const offchainTx = buildOffchainTx(
            selected.inputs.map((input) => ({
                ...input,
                tapLeafScript: selectedLeaf,
                tapTree,
            })),
            outputs,
            this.serverUnrollScript
        );

        const signedVirtualTx = await this.identity.sign(offchainTx.arkTx);

        const { arkTxid, signedCheckpointTxs } =
            await this.arkProvider.submitTx(
                base64.encode(signedVirtualTx.toPSBT()),
                offchainTx.checkpoints.map((c) => base64.encode(c.toPSBT()))
            );

        // sign the checkpoints
        const finalCheckpoints = await Promise.all(
            signedCheckpointTxs.map(async (c) => {
                const tx = Transaction.fromPSBT(base64.decode(c));
                const signedCheckpoint = await this.identity.sign(tx);
                return base64.encode(signedCheckpoint.toPSBT());
            })
        );

        await this.arkProvider.finalizeTx(arkTxid, finalCheckpoints);

        try {
            // mark VTXOs as spent and optionally add the change VTXO
            const spentVtxos: ExtendedVirtualCoin[] = [];
            const commitmentTxIds = new Set<string>();
            let batchExpiry: number = Number.MAX_SAFE_INTEGER;

            for (const [inputIndex, input] of selected.inputs.entries()) {
                const vtxo = extendVirtualCoin(this, input);

                const checkpointB64 = signedCheckpointTxs[inputIndex];
                const checkpoint = Transaction.fromPSBT(
                    base64.decode(checkpointB64)
                );

                spentVtxos.push({
                    ...vtxo,
                    virtualStatus: { ...vtxo.virtualStatus, state: "spent" },
                    spentBy: checkpoint.id,
                    arkTxId: arkTxid,
                    isSpent: true,
                });

                if (vtxo.virtualStatus.commitmentTxIds) {
                    for (const commitmentTxId of vtxo.virtualStatus
                        .commitmentTxIds) {
                        commitmentTxIds.add(commitmentTxId);
                    }
                }
                if (vtxo.virtualStatus.batchExpiry) {
                    batchExpiry = Math.min(
                        batchExpiry,
                        vtxo.virtualStatus.batchExpiry
                    );
                }
            }

            const createdAt = Date.now();
            const addr = this.arkAddress.encode();

            if (
                selected.changeAmount > 0n &&
                batchExpiry !== Number.MAX_SAFE_INTEGER
            ) {
                const changeVtxo: ExtendedVirtualCoin = {
                    txid: arkTxid,
                    vout: outputs.length - 1,
                    createdAt: new Date(createdAt),
                    forfeitTapLeafScript: this.offchainTapscript.forfeit(),
                    intentTapLeafScript: this.offchainTapscript.forfeit(),
                    isUnrolled: false,
                    isSpent: false,
                    tapTree: this.offchainTapscript.encode(),
                    value: Number(selected.changeAmount),
                    virtualStatus: {
                        state: "preconfirmed",
                        commitmentTxIds: Array.from(commitmentTxIds),
                        batchExpiry,
                    },
                    status: {
                        confirmed: false,
                    },
                };

                await this.walletRepository.saveVtxos(addr, [changeVtxo]);
            }

            await this.walletRepository.saveVtxos(addr, spentVtxos);
            await this.walletRepository.saveTransactions(addr, [
                {
                    key: {
                        boardingTxid: "",
                        commitmentTxid: "",
                        arkTxid: arkTxid,
                    },
                    amount: params.amount,
                    type: TxType.TxSent,
                    settled: false,
                    createdAt: Date.now(),
                },
            ]);
        } catch (e) {
            console.warn("error saving offchain tx to repository", e);
        } finally {
            return arkTxid;
        }
    }

    async settle(
        params?: SettleParams,
        eventCallback?: (event: SettlementEvent) => void
    ): Promise<string> {
        if (params?.inputs) {
            for (const input of params.inputs) {
                // validate arknotes inputs
                if (typeof input === "string") {
                    try {
                        ArkNote.fromString(input);
                    } catch (e) {
                        throw new Error(`Invalid arknote "${input}"`);
                    }
                }
            }
        }

        // if no params are provided, use all non expired boarding utxos and offchain vtxos as inputs
        // and send all to the offchain address
        if (!params) {
            let amount = 0;

            const exitScript = CSVMultisigTapscript.decode(
                hex.decode(this.boardingTapscript.exitScript)
            );

            const boardingTimelock = exitScript.params.timelock;

            const boardingUtxos = (await this.getBoardingUtxos()).filter(
                (utxo) => !hasBoardingTxExpired(utxo, boardingTimelock)
            );

            amount += boardingUtxos.reduce(
                (sum, input) => sum + input.value,
                0
            );

            const vtxos = await this.getVtxos({ withRecoverable: true });
            amount += vtxos.reduce((sum, input) => sum + input.value, 0);

            const inputs = [...boardingUtxos, ...vtxos];

            if (inputs.length === 0) {
                throw new Error("No inputs found");
            }

            params = {
                inputs,
                outputs: [
                    {
                        address: await this.getAddress(),
                        amount: BigInt(amount),
                    },
                ],
            };
        }

        const onchainOutputIndexes: number[] = [];
        const outputs: TransactionOutput[] = [];
        let hasOffchainOutputs = false;

        for (const [index, output] of params.outputs.entries()) {
            let script: Bytes | undefined;
            try {
                // offchain
                const addr = ArkAddress.decode(output.address);
                script = addr.pkScript;
                hasOffchainOutputs = true;
            } catch {
                // onchain
                const addr = Address(this.network).decode(output.address);
                script = OutScript.encode(addr);
                onchainOutputIndexes.push(index);
            }

            outputs.push({
                amount: output.amount,
                script,
            });
        }

        // session holds the state of the musig2 signing process of the vtxo tree
        let session: SignerSession | undefined;
        const signingPublicKeys: string[] = [];
        if (hasOffchainOutputs) {
            session = this.identity.signerSession();
            signingPublicKeys.push(hex.encode(await session.getPublicKey()));
        }

        const [intent, deleteIntent] = await Promise.all([
            this.makeRegisterIntentSignature(
                params.inputs,
                outputs,
                onchainOutputIndexes,
                signingPublicKeys
            ),
            this.makeDeleteIntentSignature(params.inputs),
        ]);

        const intentId = await this.safeRegisterIntent(intent);

        const topics = [
            ...signingPublicKeys,
            ...params.inputs.map((input) => `${input.txid}:${input.vout}`),
        ];

        const handler = this.createBatchHandler(
            intentId,
            params.inputs,
            session
        );

        const abortController = new AbortController();

        try {
            const stream = this.arkProvider.getEventStream(
                abortController.signal,
                topics
            );

            return await Batch.join(stream, handler, {
                abortController,
                skipVtxoTreeSigning: !hasOffchainOutputs,
                eventCallback: eventCallback
                    ? (event) => Promise.resolve(eventCallback(event))
                    : undefined,
            });
        } catch (error) {
            // delete the intent to not be stuck in the queue
            await this.arkProvider.deleteIntent(deleteIntent).catch(() => {});
            throw error;
        } finally {
            // close the stream
            abortController.abort();
        }
    }

    private async handleSettlementFinalizationEvent(
        event: BatchFinalizationEvent,
        inputs: SettleParams["inputs"],
        forfeitOutputScript: Bytes,
        connectorsGraph?: TxTree
    ) {
        // the signed forfeits transactions to submit
        const signedForfeits: string[] = [];

        const vtxos = await this.getVirtualCoins();
        let settlementPsbt = Transaction.fromPSBT(
            base64.decode(event.commitmentTx)
        );
        let hasBoardingUtxos = false;

        let connectorIndex = 0;

        const connectorsLeaves = connectorsGraph?.leaves() || [];

        for (const input of inputs) {
            // check if the input is an offchain "virtual" coin
            const vtxo = vtxos.find(
                (vtxo) => vtxo.txid === input.txid && vtxo.vout === input.vout
            );

            // boarding utxo, we need to sign the settlement tx
            if (!vtxo) {
                for (let i = 0; i < settlementPsbt.inputsLength; i++) {
                    const settlementInput = settlementPsbt.getInput(i);

                    if (
                        !settlementInput.txid ||
                        settlementInput.index === undefined
                    ) {
                        throw new Error(
                            "The server returned incomplete data. No settlement input found in the PSBT"
                        );
                    }
                    const inputTxId = hex.encode(settlementInput.txid);
                    if (inputTxId !== input.txid) continue;
                    if (settlementInput.index !== input.vout) continue;
                    // input found in the settlement tx, sign it
                    settlementPsbt.updateInput(i, {
                        tapLeafScript: [input.forfeitTapLeafScript],
                    });
                    settlementPsbt = await this.identity.sign(settlementPsbt, [
                        i,
                    ]);
                    hasBoardingUtxos = true;
                    break;
                }

                continue;
            }

            if (isRecoverable(vtxo) || isSubdust(vtxo, this.dustAmount)) {
                // recoverable or subdust coin, we don't need to create a forfeit tx
                continue;
            }

            if (connectorsLeaves.length === 0) {
                throw new Error("connectors not received");
            }

            if (connectorIndex >= connectorsLeaves.length) {
                throw new Error("not enough connectors received");
            }

            const connectorLeaf = connectorsLeaves[connectorIndex];
            const connectorTxId = connectorLeaf.id;
            const connectorOutput = connectorLeaf.getOutput(0);
            if (!connectorOutput) {
                throw new Error("connector output not found");
            }

            const connectorAmount = connectorOutput.amount;
            const connectorPkScript = connectorOutput.script;

            if (!connectorAmount || !connectorPkScript) {
                throw new Error("invalid connector output");
            }

            connectorIndex++;

            let forfeitTx = buildForfeitTx(
                [
                    {
                        txid: input.txid,
                        index: input.vout,
                        witnessUtxo: {
                            amount: BigInt(vtxo.value),
                            script: VtxoScript.decode(input.tapTree).pkScript,
                        },
                        sighashType: SigHash.DEFAULT,
                        tapLeafScript: [input.forfeitTapLeafScript],
                    },
                    {
                        txid: connectorTxId,
                        index: 0,
                        witnessUtxo: {
                            amount: connectorAmount,
                            script: connectorPkScript,
                        },
                    },
                ],
                forfeitOutputScript
            );

            // do not sign the connector input
            forfeitTx = await this.identity.sign(forfeitTx, [0]);

            signedForfeits.push(base64.encode(forfeitTx.toPSBT()));
        }

        if (signedForfeits.length > 0 || hasBoardingUtxos) {
            await this.arkProvider.submitSignedForfeitTxs(
                signedForfeits,
                hasBoardingUtxos
                    ? base64.encode(settlementPsbt.toPSBT())
                    : undefined
            );
        }
    }

    /**
     * @implements Batch.Handler interface.
     * @param intentId - The intent ID.
     * @param inputs - The inputs of the intent.
     * @param session - The musig2 signing session, if not provided, the signing will be skipped.
     */
    createBatchHandler(
        intentId: string,
        inputs: ExtendedCoin[],
        session?: SignerSession
    ): Batch.Handler {
        let sweepTapTreeRoot: Uint8Array | undefined;
        return {
            onBatchStarted: async (
                event: BatchStartedEvent
            ): Promise<{ skip: boolean }> => {
                const utf8IntentId = new TextEncoder().encode(intentId);
                const intentIdHash = sha256(utf8IntentId);
                const intentIdHashStr = hex.encode(intentIdHash);

                let skip = true;

                // check if our intent ID hash matches any in the event
                for (const idHash of event.intentIdHashes) {
                    if (idHash === intentIdHashStr) {
                        if (!this.arkProvider) {
                            throw new Error("Ark provider not configured");
                        }
                        await this.arkProvider.confirmRegistration(intentId);
                        skip = false;
                    }
                }

                if (skip) {
                    return { skip };
                }

                const sweepTapscript = CSVMultisigTapscript.encode({
                    timelock: {
                        value: event.batchExpiry,
                        type: event.batchExpiry >= 512n ? "seconds" : "blocks",
                    },
                    pubkeys: [this.forfeitPubkey],
                }).script;

                sweepTapTreeRoot = tapLeafHash(sweepTapscript);

                return { skip: false };
            },
            onTreeSigningStarted: async (
                event: TreeSigningStartedEvent,
                vtxoTree: TxTree
            ): Promise<{ skip: boolean }> => {
                if (!session) {
                    return { skip: true };
                }
                if (!sweepTapTreeRoot) {
                    throw new Error("Sweep tap tree root not set");
                }

                const xOnlyPublicKeys = event.cosignersPublicKeys.map((k) =>
                    k.slice(2)
                );
                const signerPublicKey = await session.getPublicKey();
                const xonlySignerPublicKey = signerPublicKey.subarray(1);

                if (
                    !xOnlyPublicKeys.includes(hex.encode(xonlySignerPublicKey))
                ) {
                    // not a cosigner, skip the signing
                    return { skip: true };
                }

                // validate the unsigned vtxo tree
                const commitmentTx = Transaction.fromPSBT(
                    base64.decode(event.unsignedCommitmentTx)
                );
                validateVtxoTxGraph(vtxoTree, commitmentTx, sweepTapTreeRoot);

                // TODO check if our registered outputs are in the vtxo tree

                const sharedOutput = commitmentTx.getOutput(0);
                if (!sharedOutput?.amount) {
                    throw new Error("Shared output not found");
                }

                await session.init(
                    vtxoTree,
                    sweepTapTreeRoot,
                    sharedOutput.amount
                );

                const pubkey = hex.encode(await session.getPublicKey());
                const nonces = await session.getNonces();

                await this.arkProvider.submitTreeNonces(
                    event.id,
                    pubkey,
                    nonces
                );

                return { skip: false };
            },
            onTreeNonces: async (
                event: TreeNoncesEvent
            ): Promise<{ fullySigned: boolean }> => {
                if (!session) {
                    return { fullySigned: true }; // Signing complete (no signing needed)
                }

                const { hasAllNonces } = await session.aggregatedNonces(
                    event.txid,
                    event.nonces
                );

                // wait to receive and aggregate all nonces before sending signatures
                if (!hasAllNonces) return { fullySigned: false };

                const signatures = await session.sign();
                const pubkey = hex.encode(await session.getPublicKey());

                await this.arkProvider.submitTreeSignatures(
                    event.id,
                    pubkey,
                    signatures
                );
                return { fullySigned: true };
            },
            onBatchFinalization: async (
                event: BatchFinalizationEvent,
                _?: TxTree,
                connectorTree?: TxTree
            ): Promise<void> => {
                if (!this.forfeitOutputScript) {
                    throw new Error("Forfeit output script not set");
                }

                if (connectorTree) {
                    validateConnectorsTxGraph(
                        event.commitmentTx,
                        connectorTree
                    );
                }

                await this.handleSettlementFinalizationEvent(
                    event,
                    inputs,
                    this.forfeitOutputScript,
                    connectorTree
                );
            },
        };
    }

    async safeRegisterIntent(
        intent: SignedIntent<Intent.RegisterMessage>
    ): Promise<string> {
        try {
            return await this.arkProvider.registerIntent(intent);
        } catch (error) {
            // catch the "already registered by another intent" error
            if (
                error instanceof ArkError &&
                error.code === 0 &&
                error.message.includes("duplicated input")
            ) {
                // delete all intents spending one of the wallet coins
                const allSpendableCoins = await this.getVtxos({
                    withRecoverable: true,
                });
                const deleteIntent =
                    await this.makeDeleteIntentSignature(allSpendableCoins);
                await this.arkProvider.deleteIntent(deleteIntent);

                // try again
                return this.arkProvider.registerIntent(intent);
            }

            throw error;
        }
    }

    async makeRegisterIntentSignature(
        coins: ExtendedCoin[],
        outputs: TransactionOutput[],
        onchainOutputsIndexes: number[],
        cosignerPubKeys: string[]
    ): Promise<SignedIntent<Intent.RegisterMessage>> {
        const inputs = this.prepareIntentProofInputs(coins);

        const message: Intent.RegisterMessage = {
            type: "register",
            onchain_output_indexes: onchainOutputsIndexes,
            valid_at: 0,
            expire_at: 0,
            cosigners_public_keys: cosignerPubKeys,
        };

        const proof = Intent.create(message, inputs, outputs);
        const signedProof = await this.identity.sign(proof);

        return {
            proof: base64.encode(signedProof.toPSBT()),
            message,
        };
    }

    async makeDeleteIntentSignature(
        coins: ExtendedCoin[]
    ): Promise<SignedIntent<Intent.DeleteMessage>> {
        const inputs = this.prepareIntentProofInputs(coins);

        const message: Intent.DeleteMessage = {
            type: "delete",
            expire_at: 0,
        };

        const proof = Intent.create(message, inputs, []);
        const signedProof = await this.identity.sign(proof);

        return {
            proof: base64.encode(signedProof.toPSBT()),
            message,
        };
    }

    async makeGetPendingTxIntentSignature(
        vtxos: ExtendedVirtualCoin[]
    ): Promise<SignedIntent<Intent.GetPendingTxMessage>> {
        const inputs = this.prepareIntentProofInputs(vtxos);

        const message: Intent.GetPendingTxMessage = {
            type: "get-pending-tx",
            expire_at: 0,
        };

        const proof = Intent.create(message, inputs, []);
        const signedProof = await this.identity.sign(proof);

        return {
            proof: base64.encode(signedProof.toPSBT()),
            message,
        };
    }

    /**
     * Finalizes pending transactions by retrieving them from the server and finalizing each one.
     * @param vtxos - Optional list of VTXOs to use instead of retrieving them from the server
     * @returns Array of transaction IDs that were finalized
     */
    async finalizePendingTxs(
        vtxos?: ExtendedVirtualCoin[]
    ): Promise<{ finalized: string[]; pending: string[] }> {
        const MAX_INPUTS_PER_INTENT = 20;

        if (!vtxos || vtxos.length === 0) {
            // get non-swept VTXOs, rely on the indexer only in case DB doesn't have the right state
            const scripts = [hex.encode(this.offchainTapscript.pkScript)];
            let { vtxos: fetchedVtxos } = await this.indexerProvider.getVtxos({
                scripts,
            });
            fetchedVtxos = fetchedVtxos.filter(
                (vtxo) =>
                    vtxo.virtualStatus.state !== "swept" &&
                    vtxo.virtualStatus.state !== "settled"
            );

            if (fetchedVtxos.length === 0) {
                return { finalized: [], pending: [] };
            }

            vtxos = fetchedVtxos.map((v) => extendVirtualCoin(this, v));
        }
        const finalized: string[] = [];
        const pending: string[] = [];

        for (let i = 0; i < vtxos.length; i += MAX_INPUTS_PER_INTENT) {
            const batch = vtxos.slice(i, i + MAX_INPUTS_PER_INTENT);
            const intent = await this.makeGetPendingTxIntentSignature(batch);
            const pendingTxs = await this.arkProvider.getPendingTxs(intent);

            // finalize each transaction by signing the checkpoints
            for (const pendingTx of pendingTxs) {
                pending.push(pendingTx.arkTxid);
                try {
                    // sign the checkpoints
                    const finalCheckpoints = await Promise.all(
                        pendingTx.signedCheckpointTxs.map(async (c) => {
                            const tx = Transaction.fromPSBT(base64.decode(c));
                            const signedCheckpoint =
                                await this.identity.sign(tx);
                            return base64.encode(signedCheckpoint.toPSBT());
                        })
                    );

                    await this.arkProvider.finalizeTx(
                        pendingTx.arkTxid,
                        finalCheckpoints
                    );
                    finalized.push(pendingTx.arkTxid);
                } catch (error) {
                    console.error(
                        `Failed to finalize transaction ${pendingTx.arkTxid}:`,
                        error
                    );
                    // continue with other transactions even if one fails
                }
            }
        }

        return { finalized, pending };
    }

    private prepareIntentProofInputs(
        coins: ExtendedCoin[]
    ): TransactionInput[] {
        const inputs: TransactionInput[] = [];

        for (const input of coins) {
            const vtxoScript = VtxoScript.decode(input.tapTree);
            const sequence = getSequence(input.intentTapLeafScript);

            const unknown = [VtxoTaprootTree.encode(input.tapTree)];
            if (input.extraWitness) {
                unknown.push(ConditionWitness.encode(input.extraWitness));
            }

            inputs.push({
                txid: hex.decode(input.txid),
                index: input.vout,
                witnessUtxo: {
                    amount: BigInt(input.value),
                    script: vtxoScript.pkScript,
                },
                sequence,
                tapLeafScript: [input.intentTapLeafScript],
                unknown,
            });
        }

        return inputs;
    }
}

export function getSequence(tapLeafScript: TapLeafScript): number | undefined {
    let sequence: number | undefined = undefined;

    try {
        const scriptWithLeafVersion = tapLeafScript[1];
        const script = scriptWithLeafVersion.subarray(
            0,
            scriptWithLeafVersion.length - 1
        );
        try {
            const params = CSVMultisigTapscript.decode(script).params;
            sequence = bip68.encode(
                params.timelock.type === "blocks"
                    ? { blocks: Number(params.timelock.value) }
                    : { seconds: Number(params.timelock.value) }
            );
        } catch {
            const params = CLTVMultisigTapscript.decode(script).params;
            sequence = Number(params.absoluteTimelock);
        }
    } catch {}

    return sequence;
}

function isValidArkAddress(address: string): boolean {
    try {
        ArkAddress.decode(address);
        return true;
    } catch (e) {
        return false;
    }
}

/**
 * Select virtual coins to reach a target amount, prioritizing those closer to expiry
 * @param coins List of virtual coins to select from
 * @param targetAmount Target amount to reach in satoshis
 * @returns Selected coins and change amount
 */
function selectVirtualCoins(
    coins: VirtualCoin[],
    targetAmount: number
): {
    inputs: VirtualCoin[];
    changeAmount: bigint;
} {
    // Sort VTXOs by expiry (ascending) and amount (descending)
    const sortedCoins = [...coins].sort((a, b) => {
        // First sort by expiry if available
        const expiryA = a.virtualStatus.batchExpiry || Number.MAX_SAFE_INTEGER;
        const expiryB = b.virtualStatus.batchExpiry || Number.MAX_SAFE_INTEGER;
        if (expiryA !== expiryB) {
            return expiryA - expiryB; // Earlier expiry first
        }

        // Then sort by amount
        return b.value - a.value; // Larger amount first
    });

    const selectedCoins: VirtualCoin[] = [];
    let selectedAmount = 0;

    // Select coins until we have enough
    for (const coin of sortedCoins) {
        selectedCoins.push(coin);
        selectedAmount += coin.value;

        if (selectedAmount >= targetAmount) {
            break;
        }
    }

    if (selectedAmount === targetAmount) {
        return { inputs: selectedCoins, changeAmount: 0n };
    }

    // Check if we have enough
    if (selectedAmount < targetAmount) {
        throw new Error("Insufficient funds");
    }

    const changeAmount = BigInt(selectedAmount - targetAmount);

    return {
        inputs: selectedCoins,
        changeAmount,
    };
}

/**
 * Wait for incoming funds to the wallet
 * @param wallet - The wallet to wait for incoming funds
 * @returns A promise that resolves the next new coins received by the wallet's address
 */
export async function waitForIncomingFunds(
    wallet: Wallet
): Promise<IncomingFunds> {
    let stopFunc: (() => void) | undefined;

    const promise = new Promise<IncomingFunds>((resolve) => {
        wallet
            .notifyIncomingFunds((coins: IncomingFunds) => {
                resolve(coins);
                if (stopFunc) stopFunc();
            })
            .then((stop) => {
                stopFunc = stop;
            });
    });

    return promise;
}

export function processStorageConfig(config: StorageConfig): {
    walletRepository: WalletRepository;
    contractRepository: ContractRepository;
} {
    // custom repositories
    if ("walletRepository" in config && "contractRepository" in config) {
        return config;
    }

    // storage adapter
    return {
        walletRepository: new WalletRepositoryImpl(config),
        contractRepository: new ContractRepositoryImpl(config),
    };
}<|MERGE_RESOLUTION|>--- conflicted
+++ resolved
@@ -218,31 +218,9 @@
         // Save tapscripts
         const offchainTapscript = bareVtxoTapscript;
 
-<<<<<<< HEAD
-        // the serverUnrollScript is the one used to create output scripts of the checkpoint transactions
-        let serverUnrollScript: CSVMultisigTapscript.Type;
-        try {
-            const raw = hex.decode(info.checkpointTapscript);
-            serverUnrollScript = CSVMultisigTapscript.decode(raw);
-        } catch (e) {
-            throw new Error("Invalid checkpointTapscript from server");
-        }
-
-        // parse the server forfeit address
-        // server is expecting funds to be sent to this address
-        const forfeitPubkey = hex.decode(info.forfeitPubkey).slice(1);
-        const forfeitAddress = Address(network).decode(info.forfeitAddress);
-        const forfeitOutputScript = OutScript.encode(forfeitAddress);
-
         const { walletRepository, contractRepository } = processStorageConfig(
             config.storage ?? new InMemoryStorageAdapter()
         );
-=======
-        // Set up storage and repositories
-        const storage = config.storage || new InMemoryStorageAdapter();
-        const walletRepository = new WalletRepositoryImpl(storage);
-        const contractRepository = new ContractRepositoryImpl(storage);
->>>>>>> 84c8ebbd
 
         return {
             arkProvider,
