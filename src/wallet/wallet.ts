--- conflicted
+++ resolved
@@ -121,15 +121,12 @@
 export class Wallet implements IWallet {
     static MIN_FEE_RATE = 1; // sats/vbyte
 
-<<<<<<< HEAD
     public readonly walletRepository: WalletRepository;
     public readonly contractRepository: ContractRepository;
     public readonly renewalConfig: Required<
         Omit<WalletConfig["renewalConfig"], "enabled">
     > & { enabled: boolean; thresholdPercentage: number };
 
-=======
->>>>>>> 2e434047
     private constructor(
         readonly identity: Identity,
         readonly network: Network,
@@ -143,7 +140,6 @@
         readonly serverUnrollScript: CSVMultisigTapscript.Type,
         readonly forfeitOutputScript: Bytes,
         readonly dustAmount: bigint,
-<<<<<<< HEAD
         walletRepository: WalletRepository,
         contractRepository: ContractRepository,
         renewalConfig?: WalletConfig["renewalConfig"]
@@ -156,11 +152,6 @@
             ...renewalConfig,
         };
     }
-=======
-        readonly walletRepository: WalletRepository,
-        readonly contractRepository: ContractRepository
-    ) {}
->>>>>>> 2e434047
 
     static async create(config: WalletConfig): Promise<Wallet> {
         const pubkey = await config.identity.xOnlyPublicKey();
