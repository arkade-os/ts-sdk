--- conflicted
+++ resolved
@@ -1,18 +1,8 @@
 import { base64, hex } from "@scure/base";
 import * as bip68 from "bip68";
-<<<<<<< HEAD
-import { Address, OutScript, tapLeafHash } from "@scure/btc-signer/payment";
-import { SigHash, Transaction } from "@scure/btc-signer";
+import { tapLeafHash } from "@scure/btc-signer/payment.js";
+import { SigHash, Transaction, Address, OutScript } from "@scure/btc-signer";
 import { TransactionInput, TransactionOutput } from "@scure/btc-signer/psbt";
-=======
-import { Address, OutScript, tapLeafHash } from "@scure/btc-signer/payment.js";
-import { SigHash, Transaction } from "@scure/btc-signer/transaction.js";
-import {
-    TaprootControlBlock,
-    TransactionInput,
-    TransactionOutput,
-} from "@scure/btc-signer/psbt.js";
->>>>>>> c3ba4063
 import { vtxosToTxs } from "../utils/transactionHistory";
 import { ArkAddress } from "../script/address";
 import { DefaultVtxo } from "../script/default";
@@ -65,9 +55,7 @@
 import { Intent } from "../intent";
 import { IndexerProvider, RestIndexerProvider } from "../providers/indexer";
 import { TxTree, TxTreeNode } from "../tree/txTree";
-<<<<<<< HEAD
 import { ConditionWitness, VtxoTaprootTree } from "../utils/unknownFields";
-=======
 import { InMemoryStorageAdapter } from "../storage/inMemory";
 import {
     WalletRepository,
@@ -78,7 +66,6 @@
     ContractRepositoryImpl,
 } from "../repositories/contractRepository";
 import { extendVirtualCoin } from "./utils";
->>>>>>> c3ba4063
 
 export type IncomingFunds =
     | {
