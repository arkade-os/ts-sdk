--- conflicted
+++ resolved
@@ -95,35 +95,6 @@
             config.esploraUrl || ESPLORA_URL[info.network as NetworkName]
         );
 
-<<<<<<< HEAD
-        if (arkProvider) {
-            const info = await arkProvider.getInfo();
-            if (info.network !== config.network) {
-                throw new Error(
-                    `The Ark Server URL expects ${info.network} but ${config.network} was configured`
-                );
-            }
-            const exitTimelock: RelativeTimelock = {
-                value: info.unilateralExitDelay,
-                type: info.unilateralExitDelay < 512n ? "blocks" : "seconds",
-            };
-            const boardingTimelock: RelativeTimelock = {
-                value: info.boardingExitDelay,
-                type: info.boardingExitDelay < 512n ? "blocks" : "seconds",
-            };
-            // Generate tapscripts for offchain and boarding address
-            const serverPubKey = hex.decode(info.signerPubkey).slice(1);
-            const bareVtxoTapscript = new DefaultVtxo.Script({
-                pubKey: pubkey,
-                serverPubKey,
-                csvTimelock: exitTimelock,
-            });
-            const boardingTapscript = new DefaultVtxo.Script({
-                pubKey: pubkey,
-                serverPubKey,
-                csvTimelock: boardingTimelock,
-            });
-=======
         const exitTimelock: RelativeTimelock = {
             value: info.unilateralExitDelay,
             type: info.unilateralExitDelay < 512n ? "blocks" : "seconds",
@@ -133,7 +104,7 @@
             type: info.boardingExitDelay < 512n ? "blocks" : "seconds",
         };
         // Generate tapscripts for offchain and boarding address
-        const serverPubKey = hex.decode(info.pubkey).slice(1);
+        const serverPubKey = hex.decode(info.signerPubkey).slice(1);
         const bareVtxoTapscript = new DefaultVtxo.Script({
             pubKey: pubkey,
             serverPubKey,
@@ -144,7 +115,6 @@
             serverPubKey,
             csvTimelock: boardingTimelock,
         });
->>>>>>> 2cbfd018
 
         // Save tapscripts
         const offchainTapscript = bareVtxoTapscript;
@@ -258,16 +228,7 @@
     private async getVirtualCoins(
         filter: GetVtxosFilter = { withRecoverable: true }
     ): Promise<VirtualCoin[]> {
-        const address = await this.getAddress();
-
-<<<<<<< HEAD
-        const scripts = [hex.encode(this.offchainAddress.pkScript)];
-=======
-        const getVtxosArgs = {
-            addresses: [address],
-            spendableOnly: !filter.withSpendableInSettlement,
-        };
->>>>>>> 2cbfd018
+        const scripts = [hex.encode(this.offchainTapscript.pkScript)];
 
         const response = await this.indexerProvider.getVtxos({
             scripts,
@@ -287,17 +248,12 @@
     }
 
     async getTransactionHistory(): Promise<ArkTransaction[]> {
-<<<<<<< HEAD
         if (!this.indexerProvider) {
             return [];
         }
 
         const response = await this.indexerProvider.getVtxos({
-            scripts: [hex.encode(this.offchainAddress.pkScript)],
-=======
-        const vtxos = await this.indexerProvider.getVtxos({
-            addresses: [this.arkAddress.encode()],
->>>>>>> 2cbfd018
+            scripts: [hex.encode(this.offchainTapscript.pkScript)],
         });
 
         const { boardingTxs, roundsToIgnore } = await this.getBoardingTxs();
