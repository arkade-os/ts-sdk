import { base64, hex } from "@scure/base";
import * as bip68 from "bip68";
import { Address, OutScript, tapLeafHash } from "@scure/btc-signer/payment";
import { SigHash, Transaction } from "@scure/btc-signer";
import {
    TaprootControlBlock,
    TransactionInput,
    TransactionOutput,
} from "@scure/btc-signer/psbt";
import { vtxosToTxs } from "../utils/transactionHistory";
import { ArkAddress } from "../script/address";
import { DefaultVtxo } from "../script/default";
import { selectVirtualCoins } from "../utils/coinselect";
import { getNetwork, Network, NetworkName } from "../networks";
import {
    ESPLORA_URL,
    EsploraProvider,
    OnchainProvider,
} from "../providers/onchain";
import {
    BatchFinalizationEvent,
    SettlementEvent,
    SettlementEventType,
    TreeNoncesAggregatedEvent,
    TreeSigningStartedEvent,
    ArkProvider,
    RestArkProvider,
    BatchStartedEvent,
    Intent,
} from "../providers/ark";
import { SignerSession } from "../tree/signingSession";
import { buildForfeitTx } from "../forfeit";
import {
    validateConnectorsTxGraph,
    validateVtxoTxGraph,
} from "../tree/validation";
import { Identity } from "../identity";
import {
    ArkTransaction,
    ExtendedCoin,
    ExtendedVirtualCoin,
    GetVtxosFilter,
    isRecoverable,
    isSpendable,
    isSubdust,
    IWallet,
    Outpoint,
    SendBitcoinParams,
    SettleParams,
    TxType,
    VirtualCoin,
    WalletBalance,
    WalletConfig,
} from ".";
import { Bytes, sha256, sha256x2 } from "@scure/btc-signer/utils";
import { VtxoScript } from "../script/base";
import { CSVMultisigTapscript, RelativeTimelock } from "../script/tapscript";
import { buildOffchainTx } from "../utils/psbt";
import { ArkNote } from "../arknote";
import { BIP322 } from "../bip322";
import { IndexerProvider, RestIndexerProvider } from "../providers/indexer";
import { TxGraph, TxGraphChunk } from "../tree/txGraph";

// Wallet does not store any data and rely on the Ark and onchain providers to fetch utxos and vtxos
export class Wallet implements IWallet {
    static FEE_RATE = 1; // sats/vbyte

    private constructor(
        readonly identity: Identity,
        readonly network: Network,
        readonly onchainProvider: OnchainProvider,
        readonly arkProvider: ArkProvider,
        readonly indexerProvider: IndexerProvider,
        readonly arkServerPublicKey: Bytes,
        readonly offchainTapscript: DefaultVtxo.Script,
        readonly boardingTapscript: DefaultVtxo.Script,
        readonly serverUnrollScript: CSVMultisigTapscript.Type,
        readonly forfeitOutputScript: Bytes,
        readonly dustAmount: bigint
    ) {}

    static async create(config: WalletConfig): Promise<Wallet> {
        const pubkey = config.identity.xOnlyPublicKey();
        if (!pubkey) {
            throw new Error("Invalid configured public key");
        }

        const arkProvider = new RestArkProvider(config.arkServerUrl);
        const indexerProvider = new RestIndexerProvider(config.arkServerUrl);

        const info = await arkProvider.getInfo();

        const network = getNetwork(info.network as NetworkName);
        const onchainProvider = new EsploraProvider(
            config.esploraUrl || ESPLORA_URL[info.network as NetworkName]
        );

        const exitTimelock: RelativeTimelock = {
            value: info.unilateralExitDelay,
            type: info.unilateralExitDelay < 512n ? "blocks" : "seconds",
        };
        const boardingTimelock: RelativeTimelock = {
            value: info.boardingExitDelay,
            type: info.boardingExitDelay < 512n ? "blocks" : "seconds",
        };
        // Generate tapscripts for offchain and boarding address
        const serverPubKey = hex.decode(info.signerPubkey).slice(1);
        const bareVtxoTapscript = new DefaultVtxo.Script({
            pubKey: pubkey,
            serverPubKey,
            csvTimelock: exitTimelock,
        });
        const boardingTapscript = new DefaultVtxo.Script({
            pubKey: pubkey,
            serverPubKey,
            csvTimelock: boardingTimelock,
        });

        // Save tapscripts
        const offchainTapscript = bareVtxoTapscript;

        // the serverUnrollScript is the one used to create output scripts of the checkpoint transactions
        const serverUnrollScript = CSVMultisigTapscript.encode({
            timelock: exitTimelock,
            pubkeys: [serverPubKey],
        });

        // parse the server forfeit address
        // server is expecting funds to be sent to this address
        const forfeitAddress = Address(network).decode(info.forfeitAddress);
        const forfeitOutputScript = OutScript.encode(forfeitAddress);

        return new Wallet(
            config.identity,
            network,
            onchainProvider,
            arkProvider,
            indexerProvider,
            serverPubKey,
            offchainTapscript,
            boardingTapscript,
            serverUnrollScript,
            forfeitOutputScript,
            info.dust
        );
    }

    get arkAddress(): ArkAddress {
        return this.offchainTapscript.address(
            this.network.hrp,
            this.arkServerPublicKey
        );
    }

    async getAddress(): Promise<string> {
        return this.arkAddress.encode();
    }

    async getBoardingAddress(): Promise<string> {
        return this.boardingTapscript.onchainAddress(this.network);
    }

    async getBalance(): Promise<WalletBalance> {
        const [boardingUtxos, vtxos] = await Promise.all([
            this.getBoardingUtxos(),
            this.getVtxos(),
        ]);

        // boarding
        let confirmed = 0;
        let unconfirmed = 0;
        for (const utxo of boardingUtxos) {
            if (utxo.status.confirmed) {
                confirmed += utxo.value;
            } else {
                unconfirmed += utxo.value;
            }
        }

        // offchain
        let settled = 0;
        let preconfirmed = 0;
        let recoverable = 0;
        settled = vtxos
            .filter((coin) => coin.virtualStatus.state === "settled")
            .reduce((sum, coin) => sum + coin.value, 0);
        preconfirmed = vtxos
            .filter((coin) => coin.virtualStatus.state === "pending")
            .reduce((sum, coin) => sum + coin.value, 0);
        recoverable = vtxos
            .filter(
                (coin) =>
                    isSpendable(coin) && coin.virtualStatus.state === "swept"
            )
            .reduce((sum, coin) => sum + coin.value, 0);

<<<<<<< HEAD
        // Get offchain coins if Indexer provider is configured
        let offchainSettled = 0;
        let offchainPending = 0;
        let offchainSwept = 0;
        if (this.indexerProvider) {
            const vtxos = await this.getVtxos();
            offchainSettled = vtxos
                .filter((coin) => coin.virtualStatus.state === "settled")
                .reduce((sum, coin) => sum + coin.value, 0);
            offchainPending = vtxos
                .filter((coin) => coin.virtualStatus.state === "preconfirmed")
                .reduce((sum, coin) => sum + coin.value, 0);
            offchainSwept = vtxos
                .filter(
                    (coin) =>
                        isSpendable(coin) &&
                        coin.virtualStatus.state === "swept"
                )
                .reduce((sum, coin) => sum + coin.value, 0);
        }
        const offchainTotal = offchainSettled + offchainPending + offchainSwept;
=======
        const totalBoarding = confirmed + unconfirmed;
        const totalOffchain = settled + preconfirmed + recoverable;
>>>>>>> 0e17d64d

        return {
            boarding: {
                confirmed,
                unconfirmed,
                total: totalBoarding,
            },
            settled,
            preconfirmed,
            available: settled + preconfirmed,
            recoverable,
            total: totalBoarding + totalOffchain,
        };
    }

    async getVtxos(filter?: GetVtxosFilter): Promise<ExtendedVirtualCoin[]> {
        const spendableVtxos = await this.getVirtualCoins(filter);
        const encodedOffchainTapscript = this.offchainTapscript.encode();
        const forfeit = this.offchainTapscript.forfeit();
        const exit = this.offchainTapscript.exit();

        return spendableVtxos.map((vtxo) => ({
            ...vtxo,
            forfeitTapLeafScript: forfeit,
            intentTapLeafScript: exit,
            tapTree: encodedOffchainTapscript,
        }));
    }

    private async getVirtualCoins(
        filter: GetVtxosFilter = { withRecoverable: true }
    ): Promise<VirtualCoin[]> {
        const scripts = [hex.encode(this.offchainTapscript.pkScript)];

        const response = await this.indexerProvider.getVtxos({
            scripts,
            spendableOnly: true,
        });
        const vtxos = response.vtxos;

        if (filter.withRecoverable) {
            const response = await this.indexerProvider.getVtxos({
                scripts,
                recoverableOnly: true,
            });
            vtxos.push(...response.vtxos);
        }

        return vtxos;
    }

    async getTransactionHistory(): Promise<ArkTransaction[]> {
        if (!this.indexerProvider) {
            return [];
        }

        const response = await this.indexerProvider.getVtxos({
            scripts: [hex.encode(this.offchainTapscript.pkScript)],
        });

        const { boardingTxs, commitmentsToIgnore } =
            await this.getBoardingTxs();

        const spendableVtxos = [];
        const spentVtxos = [];

        for (const vtxo of response.vtxos) {
            if (isSpendable(vtxo)) {
                spendableVtxos.push(vtxo);
            } else {
                spentVtxos.push(vtxo);
            }
        }

        // convert VTXOs to offchain transactions
        const offchainTxs = vtxosToTxs(
            spendableVtxos,
            spentVtxos,
            commitmentsToIgnore
        );

        const txs = [...boardingTxs, ...offchainTxs];

        // sort transactions by creation time in descending order (newest first)
        txs.sort(
            // place createdAt = 0 (unconfirmed txs) first, then descending
            (a, b) => {
                if (a.createdAt === 0) return -1;
                if (b.createdAt === 0) return 1;
                return b.createdAt - a.createdAt;
            }
        );

        return txs;
    }

    async getBoardingTxs(): Promise<{
        boardingTxs: ArkTransaction[];
        commitmentsToIgnore: Set<string>;
    }> {
<<<<<<< HEAD
        if (!this.boardingAddress) {
            return { boardingTxs: [], commitmentsToIgnore: new Set() };
        }

        const boardingAddress = this.boardingOnchainAddress;
=======
        const boardingAddress = await this.getBoardingAddress();
>>>>>>> 0e17d64d
        const txs = await this.onchainProvider.getTransactions(boardingAddress);
        const utxos: VirtualCoin[] = [];
        const commitmentsToIgnore = new Set<string>();

        for (const tx of txs) {
            for (let i = 0; i < tx.vout.length; i++) {
                const vout = tx.vout[i];
                if (vout.scriptpubkey_address === boardingAddress) {
                    const spentStatuses =
                        await this.onchainProvider.getTxOutspends(tx.txid);
                    const spentStatus = spentStatuses[i];

                    if (spentStatus?.spent) {
                        commitmentsToIgnore.add(spentStatus.txid);
                    }

                    utxos.push({
                        txid: tx.txid,
                        vout: i,
                        value: Number(vout.value),
                        status: {
                            confirmed: tx.status.confirmed,
                            block_time: tx.status.block_time,
                        },
                        virtualStatus: {
<<<<<<< HEAD
                            state: spentStatus?.spent
                                ? "spent"
                                : "preconfirmed",
                            batchTxID: spentStatus?.spent
                                ? spentStatus.txid
=======
                            state: spentStatus?.spent ? "spent" : "pending",
                            commitmentTxIds: spentStatus?.spent
                                ? [spentStatus.txid]
>>>>>>> 0e17d64d
                                : undefined,
                        },
                        createdAt: tx.status.confirmed
                            ? new Date(tx.status.block_time * 1000)
                            : new Date(0),
                    });
                }
            }
        }

        const unconfirmedTxs: ArkTransaction[] = [];
        const confirmedTxs: ArkTransaction[] = [];

        for (const utxo of utxos) {
            const tx: ArkTransaction = {
                key: {
                    boardingTxid: utxo.txid,
                    commitmentTxid: "",
<<<<<<< HEAD
                    arkTxid: "",
=======
                    redeemTxid: "",
>>>>>>> 0e17d64d
                },
                amount: utxo.value,
                type: TxType.TxReceived,
                settled: utxo.virtualStatus.state === "spent",
                createdAt: utxo.status.block_time
                    ? new Date(utxo.status.block_time * 1000).getTime()
                    : 0,
            };

            if (!utxo.status.block_time) {
                unconfirmedTxs.push(tx);
            } else {
                confirmedTxs.push(tx);
            }
        }

        return {
            boardingTxs: [...unconfirmedTxs, ...confirmedTxs],
            commitmentsToIgnore,
        };
    }

    async getBoardingUtxos(): Promise<ExtendedCoin[]> {
        const boardingAddress = await this.getBoardingAddress();
        const boardingUtxos =
            await this.onchainProvider.getCoins(boardingAddress);

        const encodedBoardingTapscript = this.boardingTapscript.encode();
        const forfeit = this.boardingTapscript.forfeit();
        const exit = this.boardingTapscript.exit();

        return boardingUtxos.map((utxo) => ({
            ...utxo,
            forfeitTapLeafScript: forfeit,
            intentTapLeafScript: exit,
            tapTree: encodedBoardingTapscript,
        }));
    }

    async sendBitcoin(params: SendBitcoinParams): Promise<string> {
        if (params.amount <= 0) {
            throw new Error("Amount must be positive");
        }

        if (!isValidArkAddress(params.address)) {
            throw new Error("Invalid Ark address " + params.address);
        }

        // recoverable and subdust coins can't be spent in offchain tx
        const virtualCoins = await this.getVirtualCoins({
            withRecoverable: false,
        });

        const selected = selectVirtualCoins(virtualCoins, params.amount);

        if (!selected || !selected.inputs) {
            throw new Error("Insufficient funds");
        }

        const selectedLeaf = this.offchainTapscript.forfeit();
        if (!selectedLeaf) {
            throw new Error("Selected leaf not found");
        }

        const outputAddress = ArkAddress.decode(params.address);
        const outputScript =
            BigInt(params.amount) < this.dustAmount
                ? outputAddress.subdustPkScript
                : outputAddress.pkScript;

        const outputs: TransactionOutput[] = [
            {
                script: outputScript,
                amount: BigInt(params.amount),
            },
        ];

        // add change output if needed
        if (selected.changeAmount > 0) {
            const changeOutputScript =
                BigInt(selected.changeAmount) < this.dustAmount
                    ? this.arkAddress.subdustPkScript
                    : this.arkAddress.pkScript;

            outputs.push({
                script: changeOutputScript,
                amount: BigInt(selected.changeAmount),
            });
        }

        const tapTree = this.offchainTapscript.encode();
        let offchainTx = buildOffchainTx(
            selected.inputs.map((input) => ({
                ...input,
                tapLeafScript: selectedLeaf,
                tapTree,
            })),
            outputs,
            this.serverUnrollScript
        );

        const signedVirtualTx = await this.identity.sign(offchainTx.virtualTx);

        const { arkTxid, signedCheckpointTxs } =
            await this.arkProvider.submitTx(
                base64.encode(signedVirtualTx.toPSBT()),
                offchainTx.checkpoints.map((c) => base64.encode(c.toPSBT()))
            );
        // TODO persist final virtual tx and checkpoints to repository

        // sign the checkpoints
        const finalCheckpoints = await Promise.all(
            signedCheckpointTxs.map(async (c) => {
                const tx = Transaction.fromPSBT(base64.decode(c));
                const signedCheckpoint = await this.identity.sign(tx);
                return base64.encode(signedCheckpoint.toPSBT());
            })
        );

        await this.arkProvider.finalizeTx(arkTxid, finalCheckpoints);

        return arkTxid;
    }

    async settle(
        params?: SettleParams,
        eventCallback?: (event: SettlementEvent) => void
    ): Promise<string> {
        if (params?.inputs) {
            for (const input of params.inputs) {
                // validate arknotes inputs
                if (typeof input === "string") {
                    try {
                        ArkNote.fromString(input);
                    } catch (e) {
                        throw new Error(`Invalid arknote "${input}"`);
                    }
                }
            }
        }

        // if no params are provided, use all boarding and offchain utxos as inputs
        // and send all to the offchain address
        if (!params) {
            let amount = 0;
            const boardingUtxos = await this.getBoardingUtxos();
            amount += boardingUtxos.reduce(
                (sum, input) => sum + input.value,
                0
            );

            const vtxos = await this.getVtxos();
            amount += vtxos.reduce((sum, input) => sum + input.value, 0);

            const inputs = [...boardingUtxos, ...vtxos];

            if (inputs.length === 0) {
                throw new Error("No inputs found");
            }

            params = {
                inputs,
                outputs: [
                    {
                        address: await this.getAddress(),
                        amount: BigInt(amount),
                    },
                ],
            };
        }

        const onchainOutputIndexes: number[] = [];
        const outputs: TransactionOutput[] = [];
        let hasOffchainOutputs = false;

        for (const [index, output] of params.outputs.entries()) {
            let script: Bytes | undefined;
            try {
                // offchain
                const addr = ArkAddress.decode(output.address);
                script = addr.pkScript;
                hasOffchainOutputs = true;
            } catch {
                // onchain
                const addr = Address(this.network).decode(output.address);
                script = OutScript.encode(addr);
                onchainOutputIndexes.push(index);
            }

            outputs.push({
                amount: output.amount,
                script,
            });
        }

        // session holds the state of the musig2 signing process of the vtxo tree
        let session: SignerSession | undefined;
        const signingPublicKeys: string[] = [];
        if (hasOffchainOutputs) {
            session = this.identity.signerSession();
            signingPublicKeys.push(hex.encode(session.getPublicKey()));
        }

        const [intent, deleteIntent] = await Promise.all([
            this.makeRegisterIntentSignature(
                params.inputs,
                outputs,
                onchainOutputIndexes,
                signingPublicKeys
            ),
            this.makeDeleteIntentSignature(params.inputs),
        ]);

        const intentId = await this.arkProvider.registerIntent(intent);

        const abortController = new AbortController();
        // listen to settlement events
        try {
            let step: SettlementEventType | undefined;

            const topics = [
                ...signingPublicKeys,
                ...params.inputs.map((input) => `${input.txid}:${input.vout}`),
            ];

            const settlementStream = this.arkProvider.getEventStream(
                abortController.signal,
                topics
            );

            // roundId, sweepTapTreeRoot and forfeitOutputScript are set once the BatchStarted event is received
            let roundId: string | undefined;
            let sweepTapTreeRoot: Uint8Array | undefined;

            const vtxoChunks: TxGraphChunk[] = [];
            const connectorsChunks: TxGraphChunk[] = [];

            let vtxoGraph: TxGraph | undefined;
            let connectorsGraph: TxGraph | undefined;

            for await (const event of settlementStream) {
                if (eventCallback) {
                    eventCallback(event);
                }
                switch (event.type) {
                    // the settlement failed
                    case SettlementEventType.BatchFailed:
                        // fail if the roundId is the one joined
                        if (event.id === roundId) {
                            throw new Error(event.reason);
                        }
                        break;
                    case SettlementEventType.BatchStarted:
                        if (step !== undefined) {
                            continue;
                        }
                        const res = await this.handleBatchStartedEvent(
                            event,
                            intentId,
                            this.arkServerPublicKey,
                            this.forfeitOutputScript
                        );
                        if (!res.skip) {
                            step = event.type;
                            sweepTapTreeRoot = res.sweepTapTreeRoot;
                            roundId = res.roundId;
                            if (!hasOffchainOutputs) {
                                // if there are no offchain outputs, we don't have to handle musig2 tree signatures
                                // we can directly advance to the finalization step
                                step = SettlementEventType.TreeNoncesAggregated;
                            }
                        }
                        break;
                    case SettlementEventType.TreeTx:
                        if (
                            step !== SettlementEventType.BatchStarted &&
                            step !== SettlementEventType.TreeNoncesAggregated
                        ) {
                            continue;
                        }
                        // index 0 = vtxo tree
                        if (event.batchIndex === 0) {
                            vtxoChunks.push(event.chunk);
                            // index 1 = connectors tree
                        } else if (event.batchIndex === 1) {
                            connectorsChunks.push(event.chunk);
                        } else {
                            throw new Error(
                                `Invalid batch index: ${event.batchIndex}`
                            );
                        }
                        break;
                    case SettlementEventType.TreeSignature:
                        if (step !== SettlementEventType.TreeNoncesAggregated) {
                            continue;
                        }
                        if (!hasOffchainOutputs) {
                            continue;
                        }

                        if (!vtxoGraph) {
                            throw new Error(
                                "Vtxo graph not set, something went wrong"
                            );
                        }

                        // index 0 = vtxo graph
                        if (event.batchIndex === 0) {
                            const tapKeySig = hex.decode(event.signature);
                            vtxoGraph.update(event.txid, (tx) => {
                                tx.updateInput(0, {
                                    tapKeySig,
                                });
                            });
                        }
                        break;
                    // the server has started the signing process of the vtxo tree transactions
                    // the server expects the partial musig2 nonces for each tx
                    case SettlementEventType.TreeSigningStarted:
                        if (step !== SettlementEventType.BatchStarted) {
                            continue;
                        }
                        if (hasOffchainOutputs) {
                            if (!session) {
                                throw new Error("Signing session not set");
                            }
                            if (!sweepTapTreeRoot) {
                                throw new Error("Sweep tap tree root not set");
                            }

                            if (vtxoChunks.length === 0) {
                                throw new Error(
                                    "unsigned vtxo graph not received"
                                );
                            }

                            vtxoGraph = TxGraph.create(vtxoChunks);

                            await this.handleSettlementSigningEvent(
                                event,
                                sweepTapTreeRoot,
                                session,
                                vtxoGraph
                            );
                        }
                        step = event.type;
                        break;
                    // the musig2 nonces of the vtxo tree transactions are generated
                    // the server expects now the partial musig2 signatures
                    case SettlementEventType.TreeNoncesAggregated:
                        if (step !== SettlementEventType.TreeSigningStarted) {
                            continue;
                        }
                        if (hasOffchainOutputs) {
                            if (!session) {
                                throw new Error("Signing session not set");
                            }
                            await this.handleSettlementSigningNoncesGeneratedEvent(
                                event,
                                session
                            );
                        }
                        step = event.type;
                        break;
                    // the vtxo tree is signed, craft, sign and submit forfeit transactions
                    // if any boarding utxos are involved, the settlement tx is also signed
                    case SettlementEventType.BatchFinalization:
                        if (step !== SettlementEventType.TreeNoncesAggregated) {
                            continue;
                        }

                        if (!this.forfeitOutputScript) {
                            throw new Error("Forfeit output script not set");
                        }

                        if (connectorsChunks.length > 0) {
                            connectorsGraph = TxGraph.create(connectorsChunks);
                            validateConnectorsTxGraph(
                                event.commitmentTx,
                                connectorsGraph
                            );
                        }

                        await this.handleSettlementFinalizationEvent(
                            event,
                            params.inputs,
                            this.forfeitOutputScript,
                            connectorsGraph
                        );
                        step = event.type;
                        break;
                    // the settlement is done, last event to be received
                    case SettlementEventType.BatchFinalized:
                        if (step !== SettlementEventType.BatchFinalization) {
                            continue;
                        }
                        abortController.abort();
                        return event.commitmentTxid;
                }
            }
        } catch (error) {
            // close the stream
            abortController.abort();
            try {
                // delete the intent to not be stuck in the queue
                await this.arkProvider.deleteIntent(deleteIntent);
            } catch {}
            throw error;
        }

        throw new Error("Settlement failed");
    }

    async exit(outpoints?: Outpoint[]): Promise<void> {
        // TODO store the exit branches in repository
        // exit should not depend on the ark provider
        // or on the indexer provider
        let vtxos = await this.getVtxos();
        if (outpoints && outpoints.length > 0) {
            vtxos = vtxos.filter((vtxo) =>
                outpoints.some(
                    (outpoint) =>
                        vtxo.txid === outpoint.txid &&
                        vtxo.vout === outpoint.vout
                )
            );
        }

        if (vtxos.length === 0) {
            throw new Error("No vtxos to exit");
        }

<<<<<<< HEAD
        // const trees = new Map<string, TxTree>();
=======
>>>>>>> 0e17d64d
        const transactions: string[] = [];

        // for (const vtxo of vtxos) {
        //     const batchTxid = vtxo.virtualStatus.batchTxID;
        //     if (!batchTxid) continue;
        //     if (!trees.has(batchTxid)) {
        //         const round =
        //             await this.arkProvider?.getRound(batchTxid);
        //         trees.set(batchTxid, round?.vtxoTree);
        //     }
        //
        //     const tree = trees.get(batchTxid);
        //     if (!tree) {
        //         throw new Error("Tree not found");
        //     }
        //     const exitBranch = await tree.exitBranch(
        //         vtxo.txid,
        //         async (txid) => {
        //             const status = await this.onchainProvider.getTxStatus(txid);
        //             return status.confirmed;
        //         }
        //     );
        //     transactions.push(...exitBranch);
        // }

        const broadcastedTxs = new Map<string, boolean>();
        for (const tx of transactions) {
            if (broadcastedTxs.has(tx)) continue;
            const txid = await this.onchainProvider.broadcastTransaction(tx);
            broadcastedTxs.set(txid, true);
        }
    }

    private async handleBatchStartedEvent(
        event: BatchStartedEvent,
        intentId: string,
        serverPubKey: Bytes,
        forfeitOutputScript: Bytes
    ): Promise<
        | { skip: true }
        | {
              roundId: string;
              sweepTapTreeRoot: Uint8Array;
              forfeitOutputScript: Bytes;
              skip: false;
          }
    > {
        const utf8IntentId = new TextEncoder().encode(intentId);
        const intentIdHash = sha256(utf8IntentId);
        const intentIdHashStr = hex.encode(new Uint8Array(intentIdHash));

        let skip = true;

        // check if our intent ID hash matches any in the event
        for (const idHash of event.intentIdHashes) {
            if (idHash === intentIdHashStr) {
                if (!this.arkProvider) {
                    throw new Error("Ark provider not configured");
                }
                await this.arkProvider.confirmRegistration(intentId);
                skip = false;
            }
        }

        if (skip) {
            return { skip };
        }

        const sweepTapscript = CSVMultisigTapscript.encode({
            timelock: {
                value: event.batchExpiry,
                type: event.batchExpiry >= 512n ? "seconds" : "blocks",
            },
            pubkeys: [serverPubKey],
        }).script;

        const sweepTapTreeRoot = tapLeafHash(sweepTapscript);

        return {
            roundId: event.id,
            sweepTapTreeRoot,
            forfeitOutputScript,
            skip: false,
        };
    }

    // validates the vtxo tree, creates a signing session and generates the musig2 nonces
    private async handleSettlementSigningEvent(
        event: TreeSigningStartedEvent,
        sweepTapTreeRoot: Uint8Array,
        session: SignerSession,
        vtxoGraph: TxGraph
    ) {
        // validate the unsigned vtxo tree
        const commitmentTx = Transaction.fromPSBT(
            base64.decode(event.unsignedCommitmentTx)
        );
        validateVtxoTxGraph(vtxoGraph, commitmentTx, sweepTapTreeRoot);

        // TODO check if our registered outputs are in the vtxo tree

        const sharedOutput = commitmentTx.getOutput(0);
        if (!sharedOutput?.amount) {
            throw new Error("Shared output not found");
        }

        session.init(vtxoGraph, sweepTapTreeRoot, sharedOutput.amount);

        await this.arkProvider.submitTreeNonces(
            event.id,
            hex.encode(session.getPublicKey()),
            session.getNonces()
        );
    }

    private async handleSettlementSigningNoncesGeneratedEvent(
        event: TreeNoncesAggregatedEvent,
        session: SignerSession
    ) {
        session.setAggregatedNonces(event.treeNonces);
        const signatures = session.sign();

        await this.arkProvider.submitTreeSignatures(
            event.id,
            hex.encode(session.getPublicKey()),
            signatures
        );
    }

    private async handleSettlementFinalizationEvent(
        event: BatchFinalizationEvent,
        inputs: SettleParams["inputs"],
        forfeitOutputScript: Bytes,
        connectorsGraph?: TxGraph
    ) {
        // the signed forfeits transactions to submit
        const signedForfeits: string[] = [];

        const vtxos = await this.getVirtualCoins();
        let settlementPsbt = Transaction.fromPSBT(
            base64.decode(event.commitmentTx)
        );
        let hasBoardingUtxos = false;

        let connectorIndex = 0;

        const connectorsLeaves = connectorsGraph?.leaves() || [];

        for (const input of inputs) {
            // check if the input is an offchain "virtual" coin
            const vtxo = vtxos.find(
                (vtxo) => vtxo.txid === input.txid && vtxo.vout === input.vout
            );

            // boarding utxo, we need to sign the settlement tx
            if (!vtxo) {
                hasBoardingUtxos = true;

                const inputIndexes: number[] = [];
                for (let i = 0; i < settlementPsbt.inputsLength; i++) {
                    const settlementInput = settlementPsbt.getInput(i);

                    if (
                        !settlementInput.txid ||
                        settlementInput.index === undefined
                    ) {
                        throw new Error(
                            "The server returned incomplete data. No settlement input found in the PSBT"
                        );
                    }
                    const inputTxId = hex.encode(settlementInput.txid);
                    if (inputTxId !== input.txid) continue;
                    if (settlementInput.index !== input.vout) continue;
                    // input found in the settlement tx, sign it
                    settlementPsbt.updateInput(i, {
                        tapLeafScript: [input.forfeitTapLeafScript],
                    });
                    inputIndexes.push(i);
                }
                settlementPsbt = await this.identity.sign(
                    settlementPsbt,
                    inputIndexes
                );

                continue;
            }

            if (isRecoverable(vtxo) || isSubdust(vtxo, this.dustAmount)) {
                // recoverable or subdust coin, we don't need to create a forfeit tx
                continue;
            }

            if (connectorsLeaves.length === 0) {
                throw new Error("connectors not received");
            }

            if (connectorIndex >= connectorsLeaves.length) {
                throw new Error("not enough connectors received");
            }

            const connectorLeaf = connectorsLeaves[connectorIndex];
            const connectorTxId = hex.encode(
                sha256x2(connectorLeaf.toBytes(true)).reverse()
            );
            const connectorOutput = connectorLeaf.getOutput(0);
            if (!connectorOutput) {
                throw new Error("connector output not found");
            }

            const connectorAmount = connectorOutput.amount;
            const connectorPkScript = connectorOutput.script;

            if (!connectorAmount || !connectorPkScript) {
                throw new Error("invalid connector output");
            }

            connectorIndex++;

            let forfeitTx = buildForfeitTx(
                [
                    {
                        txid: input.txid,
                        index: input.vout,
                        witnessUtxo: {
                            amount: BigInt(vtxo.value),
                            script: VtxoScript.decode(input.tapTree).pkScript,
                        },
                        sighashType: SigHash.DEFAULT,
                        tapLeafScript: [input.forfeitTapLeafScript],
                    },
                    {
                        txid: connectorTxId,
                        index: 0,
                        witnessUtxo: {
                            amount: connectorAmount,
                            script: connectorPkScript,
                        },
                    },
                ],
                forfeitOutputScript
            );

            // do not sign the connector input
            forfeitTx = await this.identity.sign(forfeitTx, [0]);

            signedForfeits.push(base64.encode(forfeitTx.toPSBT()));
        }

        if (signedForfeits.length > 0 || hasBoardingUtxos) {
            await this.arkProvider.submitSignedForfeitTxs(
                signedForfeits,
                hasBoardingUtxos
                    ? base64.encode(settlementPsbt.toPSBT())
                    : undefined
            );
        }
    }

    private async makeRegisterIntentSignature(
        bip322Inputs: ExtendedCoin[],
        outputs: TransactionOutput[],
        onchainOutputsIndexes: number[],
        cosignerPubKeys: string[]
    ): Promise<Intent> {
        const nowSeconds = Math.floor(Date.now() / 1000);
        const { inputs, inputTapTrees, finalizer } =
            this.prepareBIP322Inputs(bip322Inputs);

        const message = {
            type: "register",
            input_tap_trees: inputTapTrees,
            onchain_output_indexes: onchainOutputsIndexes,
            valid_at: nowSeconds,
            expire_at: nowSeconds + 2 * 60, // valid for 2 minutes
            cosigners_public_keys: cosignerPubKeys,
        };

        const encodedMessage = JSON.stringify(message, null, 0);
        const signature = await this.makeBIP322Signature(
            encodedMessage,
            inputs,
            finalizer,
            outputs
        );

        return {
            signature,
            message: encodedMessage,
        };
    }

    private async makeDeleteIntentSignature(
        bip322Inputs: ExtendedCoin[]
    ): Promise<{ signature: BIP322.Signature; message: string }> {
        const nowSeconds = Math.floor(Date.now() / 1000);
        const { inputs, finalizer } = this.prepareBIP322Inputs(bip322Inputs);

        const message = {
            type: "delete",
            expire_at: nowSeconds + 2 * 60, // valid for 2 minutes
        };

        const encodedMessage = JSON.stringify(message, null, 0);

        const signature = await this.makeBIP322Signature(
            encodedMessage,
            inputs,
            finalizer
        );

        return {
            signature,
            message: encodedMessage,
        };
    }

    private prepareBIP322Inputs(bip322Inputs: ExtendedCoin[]): {
        inputs: TransactionInput[];
        inputTapTrees: string[];
        finalizer: (tx: BIP322.FullProof) => void;
    } {
        const inputs: TransactionInput[] = [];
        const inputTapTrees: string[] = [];
        const inputExtraWitnesses: Bytes[][] = [];

        for (const bip322Input of bip322Inputs) {
            const vtxoScript = VtxoScript.decode(bip322Input.tapTree);
            const sequence = getSequence(bip322Input);

            inputs.push({
                txid: hex.decode(bip322Input.txid),
                index: bip322Input.vout,
                witnessUtxo: {
                    amount: BigInt(bip322Input.value),
                    script: vtxoScript.pkScript,
                },
                sequence,
                tapLeafScript: [bip322Input.intentTapLeafScript],
            });
            inputTapTrees.push(hex.encode(bip322Input.tapTree));
            inputExtraWitnesses.push(bip322Input.extraWitness || []);
        }

        return {
            inputs,
            inputTapTrees,
            finalizer: finalizeWithExtraWitnesses(inputExtraWitnesses),
        };
    }

    private async makeBIP322Signature(
        message: string,
        inputs: TransactionInput[],
        finalizer: (tx: BIP322.FullProof) => void,
        outputs?: TransactionOutput[]
    ): Promise<BIP322.Signature> {
        const proof = BIP322.create(message, inputs, outputs);
        const signedProof = await this.identity.sign(proof);
        return BIP322.signature(signedProof, finalizer);
    }
}

function finalizeWithExtraWitnesses(
    inputExtraWitnesses: Bytes[][]
): (tx: BIP322.FullProof) => void {
    return function (tx) {
        for (let i = 0; i < tx.inputsLength; i++) {
            try {
                tx.finalizeIdx(i);
            } catch (e) {
                // handle empty witness error
                if (
                    e instanceof Error &&
                    e.message.includes("finalize/taproot: empty witness")
                ) {
                    const tapLeaves = tx.getInput(i).tapLeafScript;
                    if (!tapLeaves || tapLeaves.length <= 0) throw e;
                    const [cb, s] = tapLeaves[0];
                    const script = s.slice(0, -1);
                    tx.updateInput(i, {
                        finalScriptWitness: [
                            script,
                            TaprootControlBlock.encode(cb),
                        ],
                    });
                }
            }

            const finalScriptWitness = tx.getInput(i).finalScriptWitness;
            if (!finalScriptWitness) throw new Error("input not finalized");

            // input 0 and 1 spend the same pkscript
            const extra = inputExtraWitnesses[i === 0 ? 0 : i - 1];
            if (extra && extra.length > 0) {
                tx.updateInput(i, {
                    finalScriptWitness: [...extra, ...finalScriptWitness],
                });
            }
        }
    };
}

function getSequence(bip322Input: ExtendedCoin): number | undefined {
    let sequence: number | undefined = undefined;

    try {
        const scriptWithLeafVersion = bip322Input.intentTapLeafScript[1];
        const script = scriptWithLeafVersion.subarray(
            0,
            scriptWithLeafVersion.length - 1
        );
        const params = CSVMultisigTapscript.decode(script).params;
        sequence = bip68.encode(
            params.timelock.type === "blocks"
                ? { blocks: Number(params.timelock.value) }
                : { seconds: Number(params.timelock.value) }
        );
    } catch {}

    return sequence;
}

function isValidArkAddress(address: string): boolean {
    try {
        ArkAddress.decode(address);
        return true;
    } catch (e) {
        return false;
    }
}<|MERGE_RESOLUTION|>--- conflicted
+++ resolved
@@ -185,7 +185,7 @@
             .filter((coin) => coin.virtualStatus.state === "settled")
             .reduce((sum, coin) => sum + coin.value, 0);
         preconfirmed = vtxos
-            .filter((coin) => coin.virtualStatus.state === "pending")
+            .filter((coin) => coin.virtualStatus.state === "preconfirmed")
             .reduce((sum, coin) => sum + coin.value, 0);
         recoverable = vtxos
             .filter(
@@ -194,32 +194,8 @@
             )
             .reduce((sum, coin) => sum + coin.value, 0);
 
-<<<<<<< HEAD
-        // Get offchain coins if Indexer provider is configured
-        let offchainSettled = 0;
-        let offchainPending = 0;
-        let offchainSwept = 0;
-        if (this.indexerProvider) {
-            const vtxos = await this.getVtxos();
-            offchainSettled = vtxos
-                .filter((coin) => coin.virtualStatus.state === "settled")
-                .reduce((sum, coin) => sum + coin.value, 0);
-            offchainPending = vtxos
-                .filter((coin) => coin.virtualStatus.state === "preconfirmed")
-                .reduce((sum, coin) => sum + coin.value, 0);
-            offchainSwept = vtxos
-                .filter(
-                    (coin) =>
-                        isSpendable(coin) &&
-                        coin.virtualStatus.state === "swept"
-                )
-                .reduce((sum, coin) => sum + coin.value, 0);
-        }
-        const offchainTotal = offchainSettled + offchainPending + offchainSwept;
-=======
         const totalBoarding = confirmed + unconfirmed;
         const totalOffchain = settled + preconfirmed + recoverable;
->>>>>>> 0e17d64d
 
         return {
             boarding: {
@@ -320,15 +296,7 @@
         boardingTxs: ArkTransaction[];
         commitmentsToIgnore: Set<string>;
     }> {
-<<<<<<< HEAD
-        if (!this.boardingAddress) {
-            return { boardingTxs: [], commitmentsToIgnore: new Set() };
-        }
-
-        const boardingAddress = this.boardingOnchainAddress;
-=======
         const boardingAddress = await this.getBoardingAddress();
->>>>>>> 0e17d64d
         const txs = await this.onchainProvider.getTransactions(boardingAddress);
         const utxos: VirtualCoin[] = [];
         const commitmentsToIgnore = new Set<string>();
@@ -354,17 +322,9 @@
                             block_time: tx.status.block_time,
                         },
                         virtualStatus: {
-<<<<<<< HEAD
-                            state: spentStatus?.spent
-                                ? "spent"
-                                : "preconfirmed",
-                            batchTxID: spentStatus?.spent
-                                ? spentStatus.txid
-=======
-                            state: spentStatus?.spent ? "spent" : "pending",
+                            state: spentStatus?.spent ? "spent" : "settled",
                             commitmentTxIds: spentStatus?.spent
                                 ? [spentStatus.txid]
->>>>>>> 0e17d64d
                                 : undefined,
                         },
                         createdAt: tx.status.confirmed
@@ -383,11 +343,7 @@
                 key: {
                     boardingTxid: utxo.txid,
                     commitmentTxid: "",
-<<<<<<< HEAD
                     arkTxid: "",
-=======
-                    redeemTxid: "",
->>>>>>> 0e17d64d
                 },
                 amount: utxo.value,
                 type: TxType.TxReceived,
@@ -820,10 +776,7 @@
             throw new Error("No vtxos to exit");
         }
 
-<<<<<<< HEAD
         // const trees = new Map<string, TxTree>();
-=======
->>>>>>> 0e17d64d
         const transactions: string[] = [];
 
         // for (const vtxo of vtxos) {
