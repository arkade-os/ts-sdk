import { base64, hex } from "@scure/base";
import * as bip68 from "bip68";
import { Address, OutScript, tapLeafHash } from "@scure/btc-signer/payment";
import { SigHash, Transaction } from "@scure/btc-signer";
import {
    TaprootControlBlock,
    TransactionInput,
    TransactionOutput,
} from "@scure/btc-signer/psbt";
import { vtxosToTxs } from "../utils/transactionHistory";
import { ArkAddress } from "../script/address";
import { DefaultVtxo } from "../script/default";
import { getNetwork, Network, NetworkName } from "../networks";
import {
    ESPLORA_URL,
    EsploraProvider,
    OnchainProvider,
} from "../providers/onchain";
import {
    BatchFinalizationEvent,
    SettlementEvent,
    SettlementEventType,
    TreeNoncesAggregatedEvent,
    TreeSigningStartedEvent,
    ArkProvider,
    RestArkProvider,
    BatchStartedEvent,
    Intent,
} from "../providers/ark";
import { SignerSession } from "../tree/signingSession";
import { buildForfeitTx } from "../forfeit";
import {
    validateConnectorsTxGraph,
    validateVtxoTxGraph,
} from "../tree/validation";
import { Identity } from "../identity";
import {
    ArkTransaction,
    ExtendedCoin,
    ExtendedVirtualCoin,
    GetVtxosFilter,
    isRecoverable,
    isSpendable,
    isSubdust,
    IWallet,
    Outpoint,
    SendBitcoinParams,
    SettleParams,
    TxType,
    VirtualCoin,
    WalletBalance,
    WalletConfig,
} from ".";
import { Bytes, sha256, sha256x2 } from "@scure/btc-signer/utils";
import { VtxoScript } from "../script/base";
import { CSVMultisigTapscript, RelativeTimelock } from "../script/tapscript";
import { buildOffchainTx } from "../utils/arkTransaction";
import { ArkNote } from "../arknote";
import { BIP322 } from "../bip322";
import { IndexerProvider, RestIndexerProvider } from "../providers/indexer";
import { TxTree, TxTreeNode } from "../tree/txTree";

/**
 * Main wallet implementation for Bitcoin transactions with Ark protocol support.
 * The wallet does not store any data locally and relies on Ark and onchain
 * providers to fetch UTXOs and VTXOs.
 *
 * @example
 * ```typescript
 * // Create a wallet
 * const wallet = await Wallet.create({
 *   identity: InMemoryKey.fromHex('your_private_key'),
 *   arkServerUrl: 'https://ark.example.com',
 *   esploraUrl: 'https://mempool.space/api'
 * });
 *
 * // Get addresses
 * const arkAddress = await wallet.getAddress();
 * const boardingAddress = await wallet.getBoardingAddress();
 *
 * // Send bitcoin
 * const txid = await wallet.sendBitcoin({
 *   address: 'tb1...',
 *   amount: 50000
 * });
 * ```
 */
export class Wallet implements IWallet {
    static MIN_FEE_RATE = 1; // sats/vbyte

    private constructor(
        readonly identity: Identity,
        readonly network: Network,
        readonly networkName: NetworkName,
        readonly onchainProvider: OnchainProvider,
        readonly arkProvider: ArkProvider,
        readonly indexerProvider: IndexerProvider,
        readonly arkServerPublicKey: Bytes,
        readonly offchainTapscript: DefaultVtxo.Script,
        readonly boardingTapscript: DefaultVtxo.Script,
        readonly serverUnrollScript: CSVMultisigTapscript.Type,
        readonly forfeitOutputScript: Bytes,
        readonly dustAmount: bigint
    ) {}

    static async create(config: WalletConfig): Promise<Wallet> {
        const pubkey = config.identity.xOnlyPublicKey();
        if (!pubkey) {
            throw new Error("Invalid configured public key");
        }

        const arkProvider = new RestArkProvider(config.arkServerUrl);
        const indexerProvider = new RestIndexerProvider(config.arkServerUrl);

        const info = await arkProvider.getInfo();

        const network = getNetwork(info.network as NetworkName);
        const onchainProvider = new EsploraProvider(
            config.esploraUrl || ESPLORA_URL[info.network as NetworkName]
        );

        const exitTimelock: RelativeTimelock = {
            value: info.unilateralExitDelay,
            type: info.unilateralExitDelay < 512n ? "blocks" : "seconds",
        };
        const boardingTimelock: RelativeTimelock = {
            value: info.boardingExitDelay,
            type: info.boardingExitDelay < 512n ? "blocks" : "seconds",
        };
        // Generate tapscripts for offchain and boarding address
        const serverPubKey = hex.decode(info.signerPubkey).slice(1);
        const bareVtxoTapscript = new DefaultVtxo.Script({
            pubKey: pubkey,
            serverPubKey,
            csvTimelock: exitTimelock,
        });
        const boardingTapscript = new DefaultVtxo.Script({
            pubKey: pubkey,
            serverPubKey,
            csvTimelock: boardingTimelock,
        });

        // Save tapscripts
        const offchainTapscript = bareVtxoTapscript;

        // the serverUnrollScript is the one used to create output scripts of the checkpoint transactions
        const serverUnrollScript = CSVMultisigTapscript.encode({
            timelock: exitTimelock,
            pubkeys: [serverPubKey],
        });

        // parse the server forfeit address
        // server is expecting funds to be sent to this address
        const forfeitAddress = Address(network).decode(info.forfeitAddress);
        const forfeitOutputScript = OutScript.encode(forfeitAddress);

        return new Wallet(
            config.identity,
            network,
            info.network as NetworkName,
            onchainProvider,
            arkProvider,
            indexerProvider,
            serverPubKey,
            offchainTapscript,
            boardingTapscript,
            serverUnrollScript,
            forfeitOutputScript,
            info.dust
        );
    }

    get arkAddress(): ArkAddress {
        return this.offchainTapscript.address(
            this.network.hrp,
            this.arkServerPublicKey
        );
    }

    async getAddress(): Promise<string> {
        return this.arkAddress.encode();
    }

    async getBoardingAddress(): Promise<string> {
        return this.boardingTapscript.onchainAddress(this.network);
    }

    async getBalance(): Promise<WalletBalance> {
        const [boardingUtxos, vtxos] = await Promise.all([
            this.getBoardingUtxos(),
            this.getVtxos(),
        ]);

        // boarding
        let confirmed = 0;
        let unconfirmed = 0;
        for (const utxo of boardingUtxos) {
            if (utxo.status.confirmed) {
                confirmed += utxo.value;
            } else {
                unconfirmed += utxo.value;
            }
        }

        // offchain
        let settled = 0;
        let preconfirmed = 0;
        let recoverable = 0;
        settled = vtxos
            .filter((coin) => coin.virtualStatus.state === "settled")
            .reduce((sum, coin) => sum + coin.value, 0);
        preconfirmed = vtxos
            .filter((coin) => coin.virtualStatus.state === "preconfirmed")
            .reduce((sum, coin) => sum + coin.value, 0);
        recoverable = vtxos
            .filter(
                (coin) =>
                    isSpendable(coin) && coin.virtualStatus.state === "swept"
            )
            .reduce((sum, coin) => sum + coin.value, 0);

        const totalBoarding = confirmed + unconfirmed;
        const totalOffchain = settled + preconfirmed + recoverable;

        return {
            boarding: {
                confirmed,
                unconfirmed,
                total: totalBoarding,
            },
            settled,
            preconfirmed,
            available: settled + preconfirmed,
            recoverable,
            total: totalBoarding + totalOffchain,
        };
    }

    async getVtxos(filter?: GetVtxosFilter): Promise<ExtendedVirtualCoin[]> {
        const spendableVtxos = await this.getVirtualCoins(filter);
        const encodedOffchainTapscript = this.offchainTapscript.encode();
        const forfeit = this.offchainTapscript.forfeit();
        const exit = this.offchainTapscript.exit();

        return spendableVtxos.map((vtxo) => ({
            ...vtxo,
            forfeitTapLeafScript: forfeit,
            intentTapLeafScript: exit,
            tapTree: encodedOffchainTapscript,
        }));
    }

    private async getVirtualCoins(
        filter: GetVtxosFilter = { withRecoverable: true, withUnrolled: false }
    ): Promise<VirtualCoin[]> {
        const scripts = [hex.encode(this.offchainTapscript.pkScript)];

        const response = await this.indexerProvider.getVtxos({
            scripts,
            spendableOnly: true,
        });
        const vtxos = response.vtxos;

        if (filter.withRecoverable) {
            const response = await this.indexerProvider.getVtxos({
                scripts,
                recoverableOnly: true,
            });
            vtxos.push(...response.vtxos);
        }

        if (filter.withUnrolled) {
            const response = await this.indexerProvider.getVtxos({
                scripts,
                spentOnly: true,
            });
            vtxos.push(...response.vtxos.filter((vtxo) => vtxo.isUnrolled));
        }

        return vtxos;
    }

    async getTransactionHistory(): Promise<ArkTransaction[]> {
        if (!this.indexerProvider) {
            return [];
        }

        const response = await this.indexerProvider.getVtxos({
            scripts: [hex.encode(this.offchainTapscript.pkScript)],
        });

        const { boardingTxs, commitmentsToIgnore } =
            await this.getBoardingTxs();

        const spendableVtxos = [];
        const spentVtxos = [];

        for (const vtxo of response.vtxos) {
            if (isSpendable(vtxo)) {
                spendableVtxos.push(vtxo);
            } else {
                spentVtxos.push(vtxo);
            }
        }

        // convert VTXOs to offchain transactions
        const offchainTxs = vtxosToTxs(
            spendableVtxos,
            spentVtxos,
            commitmentsToIgnore
        );

        const txs = [...boardingTxs, ...offchainTxs];

        // sort transactions by creation time in descending order (newest first)
        txs.sort(
            // place createdAt = 0 (unconfirmed txs) first, then descending
            (a, b) => {
                if (a.createdAt === 0) return -1;
                if (b.createdAt === 0) return 1;
                return b.createdAt - a.createdAt;
            }
        );

        return txs;
    }

    async getBoardingTxs(): Promise<{
        boardingTxs: ArkTransaction[];
        commitmentsToIgnore: Set<string>;
    }> {
        const boardingAddress = await this.getBoardingAddress();
        const txs = await this.onchainProvider.getTransactions(boardingAddress);
        const utxos: VirtualCoin[] = [];
        const commitmentsToIgnore = new Set<string>();

        for (const tx of txs) {
            for (let i = 0; i < tx.vout.length; i++) {
                const vout = tx.vout[i];
                if (vout.scriptpubkey_address === boardingAddress) {
                    const spentStatuses =
                        await this.onchainProvider.getTxOutspends(tx.txid);
                    const spentStatus = spentStatuses[i];

                    if (spentStatus?.spent) {
                        commitmentsToIgnore.add(spentStatus.txid);
                    }

                    utxos.push({
                        txid: tx.txid,
                        vout: i,
                        value: Number(vout.value),
                        status: {
                            confirmed: tx.status.confirmed,
                            block_time: tx.status.block_time,
                        },
                        isUnrolled: true,
                        virtualStatus: {
                            state: spentStatus?.spent ? "spent" : "settled",
                            commitmentTxIds: spentStatus?.spent
                                ? [spentStatus.txid]
                                : undefined,
                        },
                        createdAt: tx.status.confirmed
                            ? new Date(tx.status.block_time * 1000)
                            : new Date(0),
                    });
                }
            }
        }

        const unconfirmedTxs: ArkTransaction[] = [];
        const confirmedTxs: ArkTransaction[] = [];

        for (const utxo of utxos) {
            const tx: ArkTransaction = {
                key: {
                    boardingTxid: utxo.txid,
                    commitmentTxid: "",
                    arkTxid: "",
                },
                amount: utxo.value,
                type: TxType.TxReceived,
                settled: utxo.virtualStatus.state === "spent",
                createdAt: utxo.status.block_time
                    ? new Date(utxo.status.block_time * 1000).getTime()
                    : 0,
            };

            if (!utxo.status.block_time) {
                unconfirmedTxs.push(tx);
            } else {
                confirmedTxs.push(tx);
            }
        }

        return {
            boardingTxs: [...unconfirmedTxs, ...confirmedTxs],
            commitmentsToIgnore,
        };
    }

    async getBoardingUtxos(): Promise<ExtendedCoin[]> {
        const boardingAddress = await this.getBoardingAddress();
        const boardingUtxos =
            await this.onchainProvider.getCoins(boardingAddress);

        const encodedBoardingTapscript = this.boardingTapscript.encode();
        const forfeit = this.boardingTapscript.forfeit();
        const exit = this.boardingTapscript.exit();

        return boardingUtxos.map((utxo) => ({
            ...utxo,
            forfeitTapLeafScript: forfeit,
            intentTapLeafScript: exit,
            tapTree: encodedBoardingTapscript,
        }));
    }

    async sendBitcoin(params: SendBitcoinParams): Promise<string> {
        if (params.amount <= 0) {
            throw new Error("Amount must be positive");
        }

        if (!isValidArkAddress(params.address)) {
            throw new Error("Invalid Ark address " + params.address);
        }

        // recoverable and subdust coins can't be spent in offchain tx
        const virtualCoins = await this.getVirtualCoins({
            withRecoverable: false,
        });

        const selected = selectVirtualCoins(virtualCoins, params.amount);

        const selectedLeaf = this.offchainTapscript.forfeit();
        if (!selectedLeaf) {
            throw new Error("Selected leaf not found");
        }

        const outputAddress = ArkAddress.decode(params.address);
        const outputScript =
            BigInt(params.amount) < this.dustAmount
                ? outputAddress.subdustPkScript
                : outputAddress.pkScript;

        const outputs: TransactionOutput[] = [
            {
                script: outputScript,
                amount: BigInt(params.amount),
            },
        ];

        // add change output if needed
        if (selected.changeAmount > 0n) {
            const changeOutputScript =
                selected.changeAmount < this.dustAmount
                    ? this.arkAddress.subdustPkScript
                    : this.arkAddress.pkScript;

            outputs.push({
                script: changeOutputScript,
                amount: BigInt(selected.changeAmount),
            });
        }

        const tapTree = this.offchainTapscript.encode();
        let offchainTx = buildOffchainTx(
            selected.inputs.map((input) => ({
                ...input,
                tapLeafScript: selectedLeaf,
                tapTree,
            })),
            outputs,
            this.serverUnrollScript
        );

        const signedVirtualTx = await this.identity.sign(offchainTx.virtualTx);

        const { arkTxid, signedCheckpointTxs } =
            await this.arkProvider.submitTx(
                base64.encode(signedVirtualTx.toPSBT()),
                offchainTx.checkpoints.map((c) => base64.encode(c.toPSBT()))
            );
        // TODO persist final virtual tx and checkpoints to repository

        // sign the checkpoints
        const finalCheckpoints = await Promise.all(
            signedCheckpointTxs.map(async (c) => {
                const tx = Transaction.fromPSBT(base64.decode(c));
                const signedCheckpoint = await this.identity.sign(tx);
                return base64.encode(signedCheckpoint.toPSBT());
            })
        );

        await this.arkProvider.finalizeTx(arkTxid, finalCheckpoints);

        return arkTxid;
    }

    async settle(
        params?: SettleParams,
        eventCallback?: (event: SettlementEvent) => void
    ): Promise<string> {
        if (params?.inputs) {
            for (const input of params.inputs) {
                // validate arknotes inputs
                if (typeof input === "string") {
                    try {
                        ArkNote.fromString(input);
                    } catch (e) {
                        throw new Error(`Invalid arknote "${input}"`);
                    }
                }
            }
        }

        // if no params are provided, use all boarding and offchain utxos as inputs
        // and send all to the offchain address
        if (!params) {
            let amount = 0;
            const boardingUtxos = await this.getBoardingUtxos();
            amount += boardingUtxos.reduce(
                (sum, input) => sum + input.value,
                0
            );

            const vtxos = await this.getVtxos();
            amount += vtxos.reduce((sum, input) => sum + input.value, 0);

            const inputs = [...boardingUtxos, ...vtxos];

            if (inputs.length === 0) {
                throw new Error("No inputs found");
            }

            params = {
                inputs,
                outputs: [
                    {
                        address: await this.getAddress(),
                        amount: BigInt(amount),
                    },
                ],
            };
        }

        const onchainOutputIndexes: number[] = [];
        const outputs: TransactionOutput[] = [];
        let hasOffchainOutputs = false;

        for (const [index, output] of params.outputs.entries()) {
            let script: Bytes | undefined;
            try {
                // offchain
                const addr = ArkAddress.decode(output.address);
                script = addr.pkScript;
                hasOffchainOutputs = true;
            } catch {
                // onchain
                const addr = Address(this.network).decode(output.address);
                script = OutScript.encode(addr);
                onchainOutputIndexes.push(index);
            }

            outputs.push({
                amount: output.amount,
                script,
            });
        }

        // session holds the state of the musig2 signing process of the vtxo tree
        let session: SignerSession | undefined;
        const signingPublicKeys: string[] = [];
        if (hasOffchainOutputs) {
            session = this.identity.signerSession();
            signingPublicKeys.push(hex.encode(session.getPublicKey()));
        }

        const [intent, deleteIntent] = await Promise.all([
            this.makeRegisterIntentSignature(
                params.inputs,
                outputs,
                onchainOutputIndexes,
                signingPublicKeys
            ),
            this.makeDeleteIntentSignature(params.inputs),
        ]);

        const intentId = await this.arkProvider.registerIntent(intent);

        const abortController = new AbortController();
        // listen to settlement events
        try {
            let step: SettlementEventType | undefined;

            const topics = [
                ...signingPublicKeys,
                ...params.inputs.map((input) => `${input.txid}:${input.vout}`),
            ];

            const settlementStream = this.arkProvider.getEventStream(
                abortController.signal,
                topics
            );

            // roundId, sweepTapTreeRoot and forfeitOutputScript are set once the BatchStarted event is received
            let roundId: string | undefined;
            let sweepTapTreeRoot: Uint8Array | undefined;

            const vtxoChunks: TxTreeNode[] = [];
            const connectorsChunks: TxTreeNode[] = [];

            let vtxoGraph: TxTree | undefined;
            let connectorsGraph: TxTree | undefined;

            for await (const event of settlementStream) {
                if (eventCallback) {
                    eventCallback(event);
                }
                switch (event.type) {
                    // the settlement failed
                    case SettlementEventType.BatchFailed:
                        // fail if the roundId is the one joined
                        if (event.id === roundId) {
                            throw new Error(event.reason);
                        }
                        break;
                    case SettlementEventType.BatchStarted:
                        if (step !== undefined) {
                            continue;
                        }
                        const res = await this.handleBatchStartedEvent(
                            event,
                            intentId,
                            this.arkServerPublicKey,
                            this.forfeitOutputScript
                        );
                        if (!res.skip) {
                            step = event.type;
                            sweepTapTreeRoot = res.sweepTapTreeRoot;
                            roundId = res.roundId;
                            if (!hasOffchainOutputs) {
                                // if there are no offchain outputs, we don't have to handle musig2 tree signatures
                                // we can directly advance to the finalization step
                                step = SettlementEventType.TreeNoncesAggregated;
                            }
                        }
                        break;
                    case SettlementEventType.TreeTx:
                        if (
                            step !== SettlementEventType.BatchStarted &&
                            step !== SettlementEventType.TreeNoncesAggregated
                        ) {
                            continue;
                        }
                        // index 0 = vtxo tree
                        if (event.batchIndex === 0) {
                            vtxoChunks.push(event.chunk);
                            // index 1 = connectors tree
                        } else if (event.batchIndex === 1) {
                            connectorsChunks.push(event.chunk);
                        } else {
                            throw new Error(
                                `Invalid batch index: ${event.batchIndex}`
                            );
                        }
                        break;
                    case SettlementEventType.TreeSignature:
                        if (step !== SettlementEventType.TreeNoncesAggregated) {
                            continue;
                        }
                        if (!hasOffchainOutputs) {
                            continue;
                        }

                        if (!vtxoGraph) {
                            throw new Error(
                                "Vtxo graph not set, something went wrong"
                            );
                        }

                        // index 0 = vtxo graph
                        if (event.batchIndex === 0) {
                            const tapKeySig = hex.decode(event.signature);
                            vtxoGraph.update(event.txid, (tx) => {
                                tx.updateInput(0, {
                                    tapKeySig,
                                });
                            });
                        }
                        break;
                    // the server has started the signing process of the vtxo tree transactions
                    // the server expects the partial musig2 nonces for each tx
                    case SettlementEventType.TreeSigningStarted:
                        if (step !== SettlementEventType.BatchStarted) {
                            continue;
                        }
                        if (hasOffchainOutputs) {
                            if (!session) {
                                throw new Error("Signing session not set");
                            }
                            if (!sweepTapTreeRoot) {
                                throw new Error("Sweep tap tree root not set");
                            }

                            if (vtxoChunks.length === 0) {
                                throw new Error(
                                    "unsigned vtxo graph not received"
                                );
                            }

                            vtxoGraph = TxTree.create(vtxoChunks);

                            await this.handleSettlementSigningEvent(
                                event,
                                sweepTapTreeRoot,
                                session,
                                vtxoGraph
                            );
                        }
                        step = event.type;
                        break;
                    // the musig2 nonces of the vtxo tree transactions are generated
                    // the server expects now the partial musig2 signatures
                    case SettlementEventType.TreeNoncesAggregated:
                        if (step !== SettlementEventType.TreeSigningStarted) {
                            continue;
                        }
                        if (hasOffchainOutputs) {
                            if (!session) {
                                throw new Error("Signing session not set");
                            }
                            await this.handleSettlementSigningNoncesGeneratedEvent(
                                event,
                                session
                            );
                        }
                        step = event.type;
                        break;
                    // the vtxo tree is signed, craft, sign and submit forfeit transactions
                    // if any boarding utxos are involved, the settlement tx is also signed
                    case SettlementEventType.BatchFinalization:
                        if (step !== SettlementEventType.TreeNoncesAggregated) {
                            continue;
                        }

                        if (!this.forfeitOutputScript) {
                            throw new Error("Forfeit output script not set");
                        }

                        if (connectorsChunks.length > 0) {
                            connectorsGraph = TxTree.create(connectorsChunks);
                            validateConnectorsTxGraph(
                                event.commitmentTx,
                                connectorsGraph
                            );
                        }

                        await this.handleSettlementFinalizationEvent(
                            event,
                            params.inputs,
                            this.forfeitOutputScript,
                            connectorsGraph
                        );
                        step = event.type;
                        break;
                    // the settlement is done, last event to be received
                    case SettlementEventType.BatchFinalized:
                        if (step !== SettlementEventType.BatchFinalization) {
                            continue;
                        }
                        abortController.abort();
                        return event.commitmentTxid;
                }
            }
        } catch (error) {
            // close the stream
            abortController.abort();
            try {
                // delete the intent to not be stuck in the queue
                await this.arkProvider.deleteIntent(deleteIntent);
            } catch {}
            throw error;
        }

        throw new Error("Settlement failed");
    }

<<<<<<< HEAD
    async exit(outpoints?: Outpoint[]): Promise<void> {
        // TODO store the exit branches in repository
        // exit should not depend on the ark provider
        // or on the indexer provider
        let vtxos = await this.getVtxos();
        if (outpoints && outpoints.length > 0) {
            vtxos = vtxos.filter((vtxo) =>
                outpoints.some(
                    (outpoint) =>
                        vtxo.txid === outpoint.txid &&
                        vtxo.vout === outpoint.vout
                )
            );
        }

        if (vtxos.length === 0) {
            throw new Error("No vtxos to exit");
        }

        // const trees = new Map<string, TxTree>();
        const transactions: string[] = [];

        // for (const vtxo of vtxos) {
        //     const batchTxid = vtxo.virtualStatus.batchTxID;
        //     if (!batchTxid) continue;
        //     if (!trees.has(batchTxid)) {
        //         const round =
        //             await this.arkProvider?.getRound(batchTxid);
        //         trees.set(batchTxid, round?.vtxoTree);
        //     }
        //
        //     const tree = trees.get(batchTxid);
        //     if (!tree) {
        //         throw new Error("Tree not found");
        //     }
        //     const exitBranch = await tree.exitBranch(
        //         vtxo.txid,
        //         async (txid) => {
        //             const status = await this.onchainProvider.getTxStatus(txid);
        //             return status.confirmed;
        //         }
        //     );
        //     transactions.push(...exitBranch);
        // }

        const broadcastedTxs = new Map<string, boolean>();
        for (const tx of transactions) {
            if (broadcastedTxs.has(tx)) continue;
            const txid = await this.onchainProvider.broadcastTransaction(tx);
            broadcastedTxs.set(txid, true);
        }
    }

=======
>>>>>>> 2011bba5
    private async handleBatchStartedEvent(
        event: BatchStartedEvent,
        intentId: string,
        serverPubKey: Bytes,
        forfeitOutputScript: Bytes
    ): Promise<
        | { skip: true }
        | {
              roundId: string;
              sweepTapTreeRoot: Uint8Array;
              forfeitOutputScript: Bytes;
              skip: false;
          }
    > {
        const utf8IntentId = new TextEncoder().encode(intentId);
        const intentIdHash = sha256(utf8IntentId);
        const intentIdHashStr = hex.encode(new Uint8Array(intentIdHash));

        let skip = true;

        // check if our intent ID hash matches any in the event
        for (const idHash of event.intentIdHashes) {
            if (idHash === intentIdHashStr) {
                if (!this.arkProvider) {
                    throw new Error("Ark provider not configured");
                }
                await this.arkProvider.confirmRegistration(intentId);
                skip = false;
            }
        }

        if (skip) {
            return { skip };
        }

        const sweepTapscript = CSVMultisigTapscript.encode({
            timelock: {
                value: event.batchExpiry,
                type: event.batchExpiry >= 512n ? "seconds" : "blocks",
            },
            pubkeys: [serverPubKey],
        }).script;

        const sweepTapTreeRoot = tapLeafHash(sweepTapscript);

        return {
            roundId: event.id,
            sweepTapTreeRoot,
            forfeitOutputScript,
            skip: false,
        };
    }

    // validates the vtxo tree, creates a signing session and generates the musig2 nonces
    private async handleSettlementSigningEvent(
        event: TreeSigningStartedEvent,
        sweepTapTreeRoot: Uint8Array,
        session: SignerSession,
        vtxoGraph: TxTree
    ) {
        // validate the unsigned vtxo tree
        const commitmentTx = Transaction.fromPSBT(
            base64.decode(event.unsignedCommitmentTx)
        );
        validateVtxoTxGraph(vtxoGraph, commitmentTx, sweepTapTreeRoot);

        // TODO check if our registered outputs are in the vtxo tree

        const sharedOutput = commitmentTx.getOutput(0);
        if (!sharedOutput?.amount) {
            throw new Error("Shared output not found");
        }

        session.init(vtxoGraph, sweepTapTreeRoot, sharedOutput.amount);

        await this.arkProvider.submitTreeNonces(
            event.id,
            hex.encode(session.getPublicKey()),
            session.getNonces()
        );
    }

    private async handleSettlementSigningNoncesGeneratedEvent(
        event: TreeNoncesAggregatedEvent,
        session: SignerSession
    ) {
        session.setAggregatedNonces(event.treeNonces);
        const signatures = session.sign();

        await this.arkProvider.submitTreeSignatures(
            event.id,
            hex.encode(session.getPublicKey()),
            signatures
        );
    }

    private async handleSettlementFinalizationEvent(
        event: BatchFinalizationEvent,
        inputs: SettleParams["inputs"],
        forfeitOutputScript: Bytes,
        connectorsGraph?: TxTree
    ) {
        // the signed forfeits transactions to submit
        const signedForfeits: string[] = [];

        const vtxos = await this.getVirtualCoins();
        let settlementPsbt = Transaction.fromPSBT(
            base64.decode(event.commitmentTx)
        );
        let hasBoardingUtxos = false;

        let connectorIndex = 0;

        const connectorsLeaves = connectorsGraph?.leaves() || [];

        for (const input of inputs) {
            // check if the input is an offchain "virtual" coin
            const vtxo = vtxos.find(
                (vtxo) => vtxo.txid === input.txid && vtxo.vout === input.vout
            );

            // boarding utxo, we need to sign the settlement tx
            if (!vtxo) {
                hasBoardingUtxos = true;

                const inputIndexes: number[] = [];
                for (let i = 0; i < settlementPsbt.inputsLength; i++) {
                    const settlementInput = settlementPsbt.getInput(i);

                    if (
                        !settlementInput.txid ||
                        settlementInput.index === undefined
                    ) {
                        throw new Error(
                            "The server returned incomplete data. No settlement input found in the PSBT"
                        );
                    }
                    const inputTxId = hex.encode(settlementInput.txid);
                    if (inputTxId !== input.txid) continue;
                    if (settlementInput.index !== input.vout) continue;
                    // input found in the settlement tx, sign it
                    settlementPsbt.updateInput(i, {
                        tapLeafScript: [input.forfeitTapLeafScript],
                    });
                    inputIndexes.push(i);
                }
                settlementPsbt = await this.identity.sign(
                    settlementPsbt,
                    inputIndexes
                );

                continue;
            }

            if (isRecoverable(vtxo) || isSubdust(vtxo, this.dustAmount)) {
                // recoverable or subdust coin, we don't need to create a forfeit tx
                continue;
            }

            if (connectorsLeaves.length === 0) {
                throw new Error("connectors not received");
            }

            if (connectorIndex >= connectorsLeaves.length) {
                throw new Error("not enough connectors received");
            }

            const connectorLeaf = connectorsLeaves[connectorIndex];
            const connectorTxId = hex.encode(
                sha256x2(connectorLeaf.toBytes(true)).reverse()
            );
            const connectorOutput = connectorLeaf.getOutput(0);
            if (!connectorOutput) {
                throw new Error("connector output not found");
            }

            const connectorAmount = connectorOutput.amount;
            const connectorPkScript = connectorOutput.script;

            if (!connectorAmount || !connectorPkScript) {
                throw new Error("invalid connector output");
            }

            connectorIndex++;

            let forfeitTx = buildForfeitTx(
                [
                    {
                        txid: input.txid,
                        index: input.vout,
                        witnessUtxo: {
                            amount: BigInt(vtxo.value),
                            script: VtxoScript.decode(input.tapTree).pkScript,
                        },
                        sighashType: SigHash.DEFAULT,
                        tapLeafScript: [input.forfeitTapLeafScript],
                    },
                    {
                        txid: connectorTxId,
                        index: 0,
                        witnessUtxo: {
                            amount: connectorAmount,
                            script: connectorPkScript,
                        },
                    },
                ],
                forfeitOutputScript
            );

            // do not sign the connector input
            forfeitTx = await this.identity.sign(forfeitTx, [0]);

            signedForfeits.push(base64.encode(forfeitTx.toPSBT()));
        }

        if (signedForfeits.length > 0 || hasBoardingUtxos) {
            await this.arkProvider.submitSignedForfeitTxs(
                signedForfeits,
                hasBoardingUtxos
                    ? base64.encode(settlementPsbt.toPSBT())
                    : undefined
            );
        }
    }

    private async makeRegisterIntentSignature(
        bip322Inputs: ExtendedCoin[],
        outputs: TransactionOutput[],
        onchainOutputsIndexes: number[],
        cosignerPubKeys: string[]
    ): Promise<Intent> {
        const nowSeconds = Math.floor(Date.now() / 1000);
        const { inputs, inputTapTrees, finalizer } =
            this.prepareBIP322Inputs(bip322Inputs);

        const message = {
            type: "register",
            input_tap_trees: inputTapTrees,
            onchain_output_indexes: onchainOutputsIndexes,
            valid_at: nowSeconds,
            expire_at: nowSeconds + 2 * 60, // valid for 2 minutes
            cosigners_public_keys: cosignerPubKeys,
        };

        const encodedMessage = JSON.stringify(message, null, 0);
        const signature = await this.makeBIP322Signature(
            encodedMessage,
            inputs,
            finalizer,
            outputs
        );

        return {
            signature,
            message: encodedMessage,
        };
    }

    private async makeDeleteIntentSignature(
        bip322Inputs: ExtendedCoin[]
    ): Promise<{ signature: BIP322.Signature; message: string }> {
        const nowSeconds = Math.floor(Date.now() / 1000);
        const { inputs, finalizer } = this.prepareBIP322Inputs(bip322Inputs);

        const message = {
            type: "delete",
            expire_at: nowSeconds + 2 * 60, // valid for 2 minutes
        };

        const encodedMessage = JSON.stringify(message, null, 0);

        const signature = await this.makeBIP322Signature(
            encodedMessage,
            inputs,
            finalizer
        );

        return {
            signature,
            message: encodedMessage,
        };
    }

    private prepareBIP322Inputs(bip322Inputs: ExtendedCoin[]): {
        inputs: TransactionInput[];
        inputTapTrees: string[];
        finalizer: (tx: BIP322.FullProof) => void;
    } {
        const inputs: TransactionInput[] = [];
        const inputTapTrees: string[] = [];
        const inputExtraWitnesses: Bytes[][] = [];

        for (const bip322Input of bip322Inputs) {
            const vtxoScript = VtxoScript.decode(bip322Input.tapTree);
            const sequence = getSequence(bip322Input);

            inputs.push({
                txid: hex.decode(bip322Input.txid),
                index: bip322Input.vout,
                witnessUtxo: {
                    amount: BigInt(bip322Input.value),
                    script: vtxoScript.pkScript,
                },
                sequence,
                tapLeafScript: [bip322Input.intentTapLeafScript],
            });
            inputTapTrees.push(hex.encode(bip322Input.tapTree));
            inputExtraWitnesses.push(bip322Input.extraWitness || []);
        }

        return {
            inputs,
            inputTapTrees,
            finalizer: finalizeWithExtraWitnesses(inputExtraWitnesses),
        };
    }

    private async makeBIP322Signature(
        message: string,
        inputs: TransactionInput[],
        finalizer: (tx: BIP322.FullProof) => void,
        outputs?: TransactionOutput[]
    ): Promise<BIP322.Signature> {
        const proof = BIP322.create(message, inputs, outputs);
        const signedProof = await this.identity.sign(proof);
        return BIP322.signature(signedProof, finalizer);
    }
}

function finalizeWithExtraWitnesses(
    inputExtraWitnesses: Bytes[][]
): (tx: BIP322.FullProof) => void {
    return function (tx) {
        for (let i = 0; i < tx.inputsLength; i++) {
            try {
                tx.finalizeIdx(i);
            } catch (e) {
                // handle empty witness error
                if (
                    e instanceof Error &&
                    e.message.includes("finalize/taproot: empty witness")
                ) {
                    const tapLeaves = tx.getInput(i).tapLeafScript;
                    if (!tapLeaves || tapLeaves.length <= 0) throw e;
                    const [cb, s] = tapLeaves[0];
                    const script = s.slice(0, -1);
                    tx.updateInput(i, {
                        finalScriptWitness: [
                            script,
                            TaprootControlBlock.encode(cb),
                        ],
                    });
                }
            }

            const finalScriptWitness = tx.getInput(i).finalScriptWitness;
            if (!finalScriptWitness) throw new Error("input not finalized");

            // input 0 and 1 spend the same pkscript
            const extra = inputExtraWitnesses[i === 0 ? 0 : i - 1];
            if (extra && extra.length > 0) {
                tx.updateInput(i, {
                    finalScriptWitness: [...extra, ...finalScriptWitness],
                });
            }
        }
    };
}

function getSequence(bip322Input: ExtendedCoin): number | undefined {
    let sequence: number | undefined = undefined;

    try {
        const scriptWithLeafVersion = bip322Input.intentTapLeafScript[1];
        const script = scriptWithLeafVersion.subarray(
            0,
            scriptWithLeafVersion.length - 1
        );
        const params = CSVMultisigTapscript.decode(script).params;
        sequence = bip68.encode(
            params.timelock.type === "blocks"
                ? { blocks: Number(params.timelock.value) }
                : { seconds: Number(params.timelock.value) }
        );
    } catch {}

    return sequence;
}

function isValidArkAddress(address: string): boolean {
    try {
        ArkAddress.decode(address);
        return true;
    } catch (e) {
        return false;
    }
}

/**
 * Select virtual coins to reach a target amount, prioritizing those closer to expiry
 * @param coins List of virtual coins to select from
 * @param targetAmount Target amount to reach in satoshis
 * @returns Selected coins and change amount, or null if insufficient funds
 */
function selectVirtualCoins(
    coins: VirtualCoin[],
    targetAmount: number
): {
    inputs: VirtualCoin[] | null;
    changeAmount: number;
} {
    // Sort VTXOs by expiry (ascending) and amount (descending)
    const sortedCoins = [...coins].sort((a, b) => {
        // First sort by expiry if available
        const expiryA = a.virtualStatus.batchExpiry || Number.MAX_SAFE_INTEGER;
        const expiryB = b.virtualStatus.batchExpiry || Number.MAX_SAFE_INTEGER;
        if (expiryA !== expiryB) {
            return expiryA - expiryB; // Earlier expiry first
        }

        // Then sort by amount
        return b.value - a.value; // Larger amount first
    });

    const selectedCoins: VirtualCoin[] = [];
    let selectedAmount = 0;

    // Select coins until we have enough
    for (const coin of sortedCoins) {
        selectedCoins.push(coin);
        selectedAmount += coin.value;

        if (selectedAmount >= targetAmount) {
            break;
        }
    }

    // Check if we have enough
    if (selectedAmount < targetAmount) {
        return { inputs: null, changeAmount: 0 };
    }

    // Calculate change
    const changeAmount = selectedAmount - targetAmount;

    return {
        inputs: selectedCoins,
        changeAmount,
    };
}<|MERGE_RESOLUTION|>--- conflicted
+++ resolved
@@ -43,7 +43,6 @@
     isSpendable,
     isSubdust,
     IWallet,
-    Outpoint,
     SendBitcoinParams,
     SettleParams,
     TxType,
@@ -787,62 +786,6 @@
         throw new Error("Settlement failed");
     }
 
-<<<<<<< HEAD
-    async exit(outpoints?: Outpoint[]): Promise<void> {
-        // TODO store the exit branches in repository
-        // exit should not depend on the ark provider
-        // or on the indexer provider
-        let vtxos = await this.getVtxos();
-        if (outpoints && outpoints.length > 0) {
-            vtxos = vtxos.filter((vtxo) =>
-                outpoints.some(
-                    (outpoint) =>
-                        vtxo.txid === outpoint.txid &&
-                        vtxo.vout === outpoint.vout
-                )
-            );
-        }
-
-        if (vtxos.length === 0) {
-            throw new Error("No vtxos to exit");
-        }
-
-        // const trees = new Map<string, TxTree>();
-        const transactions: string[] = [];
-
-        // for (const vtxo of vtxos) {
-        //     const batchTxid = vtxo.virtualStatus.batchTxID;
-        //     if (!batchTxid) continue;
-        //     if (!trees.has(batchTxid)) {
-        //         const round =
-        //             await this.arkProvider?.getRound(batchTxid);
-        //         trees.set(batchTxid, round?.vtxoTree);
-        //     }
-        //
-        //     const tree = trees.get(batchTxid);
-        //     if (!tree) {
-        //         throw new Error("Tree not found");
-        //     }
-        //     const exitBranch = await tree.exitBranch(
-        //         vtxo.txid,
-        //         async (txid) => {
-        //             const status = await this.onchainProvider.getTxStatus(txid);
-        //             return status.confirmed;
-        //         }
-        //     );
-        //     transactions.push(...exitBranch);
-        // }
-
-        const broadcastedTxs = new Map<string, boolean>();
-        for (const tx of transactions) {
-            if (broadcastedTxs.has(tx)) continue;
-            const txid = await this.onchainProvider.broadcastTransaction(tx);
-            broadcastedTxs.set(txid, true);
-        }
-    }
-
-=======
->>>>>>> 2011bba5
     private async handleBatchStartedEvent(
         event: BatchStartedEvent,
         intentId: string,
@@ -1245,14 +1188,14 @@
  * Select virtual coins to reach a target amount, prioritizing those closer to expiry
  * @param coins List of virtual coins to select from
  * @param targetAmount Target amount to reach in satoshis
- * @returns Selected coins and change amount, or null if insufficient funds
+ * @returns Selected coins and change amount
  */
-function selectVirtualCoins(
+export function selectVirtualCoins(
     coins: VirtualCoin[],
     targetAmount: number
 ): {
-    inputs: VirtualCoin[] | null;
-    changeAmount: number;
+    inputs: VirtualCoin[];
+    changeAmount: bigint;
 } {
     // Sort VTXOs by expiry (ascending) and amount (descending)
     const sortedCoins = [...coins].sort((a, b) => {
@@ -1280,13 +1223,16 @@
         }
     }
 
+    if (selectedAmount === targetAmount) {
+        return { inputs: selectedCoins, changeAmount: 0n };
+    }
+
     // Check if we have enough
     if (selectedAmount < targetAmount) {
-        return { inputs: null, changeAmount: 0 };
-    }
-
-    // Calculate change
-    const changeAmount = selectedAmount - targetAmount;
+        throw new Error("Insufficient funds");
+    }
+
+    const changeAmount = BigInt(selectedAmount - targetAmount);
 
     return {
         inputs: selectedCoins,
