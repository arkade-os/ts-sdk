import { base64, hex } from "@scure/base";
import * as bip68 from "bip68";
import { Address, OutScript, tapLeafHash } from "@scure/btc-signer/payment.js";
import { SigHash, Transaction } from "@scure/btc-signer/transaction.js";
import {
    TaprootControlBlock,
    TransactionInput,
    TransactionOutput,
} from "@scure/btc-signer/psbt.js";
import { vtxosToTxs } from "../utils/transactionHistory";
import { ArkAddress } from "../script/address";
import { DefaultVtxo } from "../script/default";
import { getNetwork, Network, NetworkName } from "../networks";
import {
    ESPLORA_URL,
    EsploraProvider,
    OnchainProvider,
} from "../providers/onchain";
import {
    BatchFinalizationEvent,
    SettlementEvent,
    SettlementEventType,
    TreeNoncesAggregatedEvent,
    TreeSigningStartedEvent,
    ArkProvider,
    RestArkProvider,
    BatchStartedEvent,
    Intent,
} from "../providers/ark";
import { SignerSession } from "../tree/signingSession";
import { buildForfeitTx } from "../forfeit";
import {
    validateConnectorsTxGraph,
    validateVtxoTxGraph,
} from "../tree/validation";
import { Identity } from "../identity";
import {
    ArkTransaction,
    Coin,
    ExtendedCoin,
    ExtendedVirtualCoin,
    ExtendedWalletConfig,
    GetVtxosFilter,
    isRecoverable,
    isSpendable,
    isSubdust,
    IWallet,
    SendBitcoinParams,
    SettleParams,
    TxType,
    VirtualCoin,
    WalletBalance,
    WalletConfig,
} from ".";
import { Bytes, sha256, sha256x2 } from "@scure/btc-signer/utils.js";
import { VtxoScript } from "../script/base";
import { CSVMultisigTapscript, RelativeTimelock } from "../script/tapscript";
import { buildOffchainTx } from "../utils/arkTransaction";
import { ArkNote } from "../arknote";
import { BIP322 } from "../bip322";
import { IndexerProvider, RestIndexerProvider } from "../providers/indexer";
import { TxTree, TxTreeNode } from "../tree/txTree";
import { InMemoryStorageAdapter } from "../storage/inMemory";
import {
    WalletRepository,
    WalletRepositoryImpl,
} from "../repositories/walletRepository";
import {
    ContractRepository,
    ContractRepositoryImpl,
} from "../repositories/contractRepository";
import { extendVirtualCoin } from "./utils";

export type IncomingFunds =
    | {
          type: "utxo";
          coins: Coin[];
      }
    | {
          type: "vtxo";
          newVtxos: ExtendedVirtualCoin[];
          spentVtxos: ExtendedVirtualCoin[];
      };

/**
 * Main wallet implementation for Bitcoin transactions with Ark protocol support.
 * The wallet does not store any data locally and relies on Ark and onchain
 * providers to fetch UTXOs and VTXOs.
 *
 * @example
 * ```typescript
 * // Create a wallet with URL configuration
 * const wallet = await Wallet.create({
 *   identity: SingleKey.fromHex('your_private_key'),
 *   arkServerUrl: 'https://ark.example.com',
 *   esploraUrl: 'https://mempool.space/api'
 * });
 *
 * // Or with custom provider instances (e.g., for Expo/React Native)
 * const wallet = await Wallet.create({
 *   identity: SingleKey.fromHex('your_private_key'),
 *   arkProvider: new ExpoArkProvider('https://ark.example.com'),
 *   indexerProvider: new ExpoIndexerProvider('https://ark.example.com'),
 *   esploraUrl: 'https://mempool.space/api'
 * });
 *
 * // Get addresses
 * const arkAddress = await wallet.getAddress();
 * const boardingAddress = await wallet.getBoardingAddress();
 *
 * // Send bitcoin
 * const txid = await wallet.sendBitcoin({
 *   address: 'tb1...',
 *   amount: 50000
 * });
 * ```
 */
export class Wallet implements IWallet {
    static MIN_FEE_RATE = 1; // sats/vbyte

    public readonly walletRepository: WalletRepository;
    public readonly contractRepository: ContractRepository;

    private constructor(
        readonly identity: Identity,
        readonly network: Network,
        readonly networkName: NetworkName,
        readonly onchainProvider: OnchainProvider,
        readonly arkProvider: ArkProvider,
        readonly indexerProvider: IndexerProvider,
        readonly arkServerPublicKey: Bytes,
        readonly offchainTapscript: DefaultVtxo.Script,
        readonly boardingTapscript: DefaultVtxo.Script,
        readonly serverUnrollScript: CSVMultisigTapscript.Type,
        readonly forfeitOutputScript: Bytes,
        readonly dustAmount: bigint,
        walletRepository: WalletRepository,
        contractRepository: ContractRepository
    ) {
        this.walletRepository = walletRepository;
        this.contractRepository = contractRepository;
    }

<<<<<<< HEAD
    static async create(config: ExtendedWalletConfig): Promise<Wallet> {
        const pubkey = config.identity.xOnlyPublicKey();
=======
    static async create(config: WalletConfig): Promise<Wallet> {
        const pubkey = await config.identity.xOnlyPublicKey();
>>>>>>> 491c2f64
        if (!pubkey) {
            throw new Error("Invalid configured public key");
        }

        // Use provided arkProvider instance or create a new one from arkServerUrl
        const arkProvider =
            config.arkProvider ||
            (() => {
                if (!config.arkServerUrl) {
                    throw new Error(
                        "Either arkProvider or arkServerUrl must be provided"
                    );
                }
                return new RestArkProvider(config.arkServerUrl);
            })();

        // Extract arkServerUrl from provider if not explicitly provided
        const arkServerUrl =
            config.arkServerUrl || (arkProvider as RestArkProvider).serverUrl;

        if (!arkServerUrl) {
            throw new Error("Could not determine arkServerUrl from provider");
        }

        // Use provided indexerProvider instance or create a new one
        const indexerProvider =
            config.indexerProvider || new RestIndexerProvider(arkServerUrl);

        const info = await arkProvider.getInfo();

        const network = getNetwork(info.network as NetworkName);

        // Extract esploraUrl from provider if not explicitly provided
        const esploraUrl =
            config.esploraUrl || ESPLORA_URL[info.network as NetworkName];

        // Use provided onchainProvider instance or create a new one
        const onchainProvider =
            config.onchainProvider || new EsploraProvider(esploraUrl);

        const exitTimelock: RelativeTimelock = {
            value: info.unilateralExitDelay,
            type: info.unilateralExitDelay < 512n ? "blocks" : "seconds",
        };
        const boardingTimelock: RelativeTimelock = {
            value: info.boardingExitDelay,
            type: info.boardingExitDelay < 512n ? "blocks" : "seconds",
        };
        // Generate tapscripts for offchain and boarding address
        const serverPubKey = hex.decode(info.signerPubkey).slice(1);
        const bareVtxoTapscript = new DefaultVtxo.Script({
            pubKey: pubkey,
            serverPubKey,
            csvTimelock: exitTimelock,
        });
        const boardingTapscript = new DefaultVtxo.Script({
            pubKey: pubkey,
            serverPubKey,
            csvTimelock: boardingTimelock,
        });

        // Save tapscripts
        const offchainTapscript = bareVtxoTapscript;

        // the serverUnrollScript is the one used to create output scripts of the checkpoint transactions
        const rawCheckpointExitClosure = hex.decode(info.checkpointExitClosure);
        const serverUnrollScript = CSVMultisigTapscript.decode(
            rawCheckpointExitClosure
        );

        // parse the server forfeit address
        // server is expecting funds to be sent to this address
        const forfeitAddress = Address(network).decode(info.forfeitAddress);
        const forfeitOutputScript = OutScript.encode(forfeitAddress);

        // Set up storage and repositories
        const storage = config.storage || new InMemoryStorageAdapter();
        const walletRepository = new WalletRepositoryImpl(storage);
        const contractRepository = new ContractRepositoryImpl(storage);

        return new Wallet(
            config.identity,
            network,
            info.network as NetworkName,
            onchainProvider,
            arkProvider,
            indexerProvider,
            serverPubKey,
            offchainTapscript,
            boardingTapscript,
            serverUnrollScript,
            forfeitOutputScript,
            info.dust,
            walletRepository,
            contractRepository
        );
    }

    get arkAddress(): ArkAddress {
        return this.offchainTapscript.address(
            this.network.hrp,
            this.arkServerPublicKey
        );
    }

    async getAddress(): Promise<string> {
        return this.arkAddress.encode();
    }

    async getBoardingAddress(): Promise<string> {
        return this.boardingTapscript.onchainAddress(this.network);
    }

    async getBalance(): Promise<WalletBalance> {
        const [boardingUtxos, vtxos] = await Promise.all([
            this.getBoardingUtxos(),
            this.getVtxos(),
        ]);

        // boarding
        let confirmed = 0;
        let unconfirmed = 0;
        for (const utxo of boardingUtxos) {
            if (utxo.status.confirmed) {
                confirmed += utxo.value;
            } else {
                unconfirmed += utxo.value;
            }
        }

        // offchain
        let settled = 0;
        let preconfirmed = 0;
        let recoverable = 0;
        settled = vtxos
            .filter((coin) => coin.virtualStatus.state === "settled")
            .reduce((sum, coin) => sum + coin.value, 0);
        preconfirmed = vtxos
            .filter((coin) => coin.virtualStatus.state === "preconfirmed")
            .reduce((sum, coin) => sum + coin.value, 0);
        recoverable = vtxos
            .filter(
                (coin) =>
                    isSpendable(coin) && coin.virtualStatus.state === "swept"
            )
            .reduce((sum, coin) => sum + coin.value, 0);

        const totalBoarding = confirmed + unconfirmed;
        const totalOffchain = settled + preconfirmed + recoverable;

        return {
            boarding: {
                confirmed,
                unconfirmed,
                total: totalBoarding,
            },
            settled,
            preconfirmed,
            available: settled + preconfirmed,
            recoverable,
            total: totalBoarding + totalOffchain,
        };
    }

    async getVtxos(filter?: GetVtxosFilter): Promise<ExtendedVirtualCoin[]> {
        const address = await this.getAddress();

        // Try to get from cache first first (optional fast path)
        // const cachedVtxos = await this.walletRepository.getVtxos(address);
        // if (cachedVtxos.length) return cachedVtxos;

        // For now, always fetch fresh data from provider and update cache
        // In future, we can add cache invalidation logic based on timestamps
        const spendableVtxos = await this.getVirtualCoins(filter);
        const extendedVtxos = spendableVtxos.map((vtxo) =>
            extendVirtualCoin(this, vtxo)
        );

        // Update cache with fresh data
        await this.walletRepository.saveVtxos(address, extendedVtxos);

        return extendedVtxos;
    }

    private async getVirtualCoins(
        filter: GetVtxosFilter = { withRecoverable: true, withUnrolled: false }
    ): Promise<VirtualCoin[]> {
        const scripts = [hex.encode(this.offchainTapscript.pkScript)];

        const response = await this.indexerProvider.getVtxos({
            scripts,
            spendableOnly: true,
        });
        const vtxos = response.vtxos;

        if (filter.withRecoverable) {
            const response = await this.indexerProvider.getVtxos({
                scripts,
                recoverableOnly: true,
            });
            vtxos.push(...response.vtxos);
        }

        if (filter.withUnrolled) {
            const response = await this.indexerProvider.getVtxos({
                scripts,
                spentOnly: true,
            });
            vtxos.push(...response.vtxos.filter((vtxo) => vtxo.isUnrolled));
        }

        return vtxos;
    }

    async getTransactionHistory(): Promise<ArkTransaction[]> {
        if (!this.indexerProvider) {
            return [];
        }

        const response = await this.indexerProvider.getVtxos({
            scripts: [hex.encode(this.offchainTapscript.pkScript)],
        });

        const { boardingTxs, commitmentsToIgnore } =
            await this.getBoardingTxs();

        const spendableVtxos = [];
        const spentVtxos = [];

        for (const vtxo of response.vtxos) {
            if (isSpendable(vtxo)) {
                spendableVtxos.push(vtxo);
            } else {
                spentVtxos.push(vtxo);
            }
        }

        // convert VTXOs to offchain transactions
        const offchainTxs = vtxosToTxs(
            spendableVtxos,
            spentVtxos,
            commitmentsToIgnore
        );

        const txs = [...boardingTxs, ...offchainTxs];

        // sort transactions by creation time in descending order (newest first)
        txs.sort(
            // place createdAt = 0 (unconfirmed txs) first, then descending
            (a, b) => {
                if (a.createdAt === 0) return -1;
                if (b.createdAt === 0) return 1;
                return b.createdAt - a.createdAt;
            }
        );

        return txs;
    }

    async getBoardingTxs(): Promise<{
        boardingTxs: ArkTransaction[];
        commitmentsToIgnore: Set<string>;
    }> {
        const utxos: VirtualCoin[] = [];
        const commitmentsToIgnore = new Set<string>();
        const boardingAddress = await this.getBoardingAddress();
        const txs = await this.onchainProvider.getTransactions(boardingAddress);

        for (const tx of txs) {
            for (let i = 0; i < tx.vout.length; i++) {
                const vout = tx.vout[i];
                if (vout.scriptpubkey_address === boardingAddress) {
                    const spentStatuses =
                        await this.onchainProvider.getTxOutspends(tx.txid);
                    const spentStatus = spentStatuses[i];

                    if (spentStatus?.spent) {
                        commitmentsToIgnore.add(spentStatus.txid);
                    }

                    utxos.push({
                        txid: tx.txid,
                        vout: i,
                        value: Number(vout.value),
                        status: {
                            confirmed: tx.status.confirmed,
                            block_time: tx.status.block_time,
                        },
                        isUnrolled: true,
                        virtualStatus: {
                            state: spentStatus?.spent ? "spent" : "settled",
                            commitmentTxIds: spentStatus?.spent
                                ? [spentStatus.txid]
                                : undefined,
                        },
                        createdAt: tx.status.confirmed
                            ? new Date(tx.status.block_time * 1000)
                            : new Date(0),
                    });
                }
            }
        }

        const unconfirmedTxs: ArkTransaction[] = [];
        const confirmedTxs: ArkTransaction[] = [];

        for (const utxo of utxos) {
            const tx: ArkTransaction = {
                key: {
                    boardingTxid: utxo.txid,
                    commitmentTxid: "",
                    arkTxid: "",
                },
                amount: utxo.value,
                type: TxType.TxReceived,
                settled: utxo.virtualStatus.state === "spent",
                createdAt: utxo.status.block_time
                    ? new Date(utxo.status.block_time * 1000).getTime()
                    : 0,
            };

            if (!utxo.status.block_time) {
                unconfirmedTxs.push(tx);
            } else {
                confirmedTxs.push(tx);
            }
        }

        return {
            boardingTxs: [...unconfirmedTxs, ...confirmedTxs],
            commitmentsToIgnore,
        };
    }

    async getBoardingUtxos(): Promise<ExtendedCoin[]> {
        const boardingAddress = await this.getBoardingAddress();
        const boardingUtxos =
            await this.onchainProvider.getCoins(boardingAddress);

        const encodedBoardingTapscript = this.boardingTapscript.encode();
        const forfeit = this.boardingTapscript.forfeit();
        const exit = this.boardingTapscript.exit();

        return boardingUtxos.map((utxo) => ({
            ...utxo,
            forfeitTapLeafScript: forfeit,
            intentTapLeafScript: exit,
            tapTree: encodedBoardingTapscript,
        }));
    }

    async sendBitcoin(params: SendBitcoinParams): Promise<string> {
        if (params.amount <= 0) {
            throw new Error("Amount must be positive");
        }

        if (!isValidArkAddress(params.address)) {
            throw new Error("Invalid Ark address " + params.address);
        }

        // recoverable and subdust coins can't be spent in offchain tx
        const virtualCoins = await this.getVirtualCoins({
            withRecoverable: false,
        });

        const selected = selectVirtualCoins(virtualCoins, params.amount);

        const selectedLeaf = this.offchainTapscript.forfeit();
        if (!selectedLeaf) {
            throw new Error("Selected leaf not found");
        }

        const outputAddress = ArkAddress.decode(params.address);
        const outputScript =
            BigInt(params.amount) < this.dustAmount
                ? outputAddress.subdustPkScript
                : outputAddress.pkScript;

        const outputs: TransactionOutput[] = [
            {
                script: outputScript,
                amount: BigInt(params.amount),
            },
        ];

        // add change output if needed
        if (selected.changeAmount > 0n) {
            const changeOutputScript =
                selected.changeAmount < this.dustAmount
                    ? this.arkAddress.subdustPkScript
                    : this.arkAddress.pkScript;

            outputs.push({
                script: changeOutputScript,
                amount: BigInt(selected.changeAmount),
            });
        }

        const tapTree = this.offchainTapscript.encode();
        let offchainTx = buildOffchainTx(
            selected.inputs.map((input) => ({
                ...input,
                tapLeafScript: selectedLeaf,
                tapTree,
            })),
            outputs,
            this.serverUnrollScript
        );

        const signedVirtualTx = await this.identity.sign(offchainTx.arkTx);

        const { arkTxid, signedCheckpointTxs } =
            await this.arkProvider.submitTx(
                base64.encode(signedVirtualTx.toPSBT()),
                offchainTx.checkpoints.map((c) => base64.encode(c.toPSBT()))
            );
        // TODO persist final virtual tx and checkpoints to repository

        // sign the checkpoints
        const finalCheckpoints = await Promise.all(
            signedCheckpointTxs.map(async (c) => {
                const tx = Transaction.fromPSBT(base64.decode(c));
                const signedCheckpoint = await this.identity.sign(tx);
                return base64.encode(signedCheckpoint.toPSBT());
            })
        );

        await this.arkProvider.finalizeTx(arkTxid, finalCheckpoints);

        return arkTxid;
    }

    async settle(
        params?: SettleParams,
        eventCallback?: (event: SettlementEvent) => void
    ): Promise<string> {
        if (params?.inputs) {
            for (const input of params.inputs) {
                // validate arknotes inputs
                if (typeof input === "string") {
                    try {
                        ArkNote.fromString(input);
                    } catch (e) {
                        throw new Error(`Invalid arknote "${input}"`);
                    }
                }
            }
        }

        // if no params are provided, use all boarding and offchain utxos as inputs
        // and send all to the offchain address
        if (!params) {
            let amount = 0;
            const boardingUtxos = await this.getBoardingUtxos();
            amount += boardingUtxos.reduce(
                (sum, input) => sum + input.value,
                0
            );

            const vtxos = await this.getVtxos();
            amount += vtxos.reduce((sum, input) => sum + input.value, 0);

            const inputs = [...boardingUtxos, ...vtxos];

            if (inputs.length === 0) {
                throw new Error("No inputs found");
            }

            params = {
                inputs,
                outputs: [
                    {
                        address: await this.getAddress(),
                        amount: BigInt(amount),
                    },
                ],
            };
        }

        const onchainOutputIndexes: number[] = [];
        const outputs: TransactionOutput[] = [];
        let hasOffchainOutputs = false;

        for (const [index, output] of params.outputs.entries()) {
            let script: Bytes | undefined;
            try {
                // offchain
                const addr = ArkAddress.decode(output.address);
                script = addr.pkScript;
                hasOffchainOutputs = true;
            } catch {
                // onchain
                const addr = Address(this.network).decode(output.address);
                script = OutScript.encode(addr);
                onchainOutputIndexes.push(index);
            }

            outputs.push({
                amount: output.amount,
                script,
            });
        }

        // session holds the state of the musig2 signing process of the vtxo tree
        let session: SignerSession | undefined;
        const signingPublicKeys: string[] = [];
        if (hasOffchainOutputs) {
            session = this.identity.signerSession();
            signingPublicKeys.push(hex.encode(session.getPublicKey()));
        }

        const [intent, deleteIntent] = await Promise.all([
            this.makeRegisterIntentSignature(
                params.inputs,
                outputs,
                onchainOutputIndexes,
                signingPublicKeys
            ),
            this.makeDeleteIntentSignature(params.inputs),
        ]);

        const intentId = await this.arkProvider.registerIntent(intent);

        const abortController = new AbortController();
        // listen to settlement events
        try {
            let step: SettlementEventType | undefined;

            const topics = [
                ...signingPublicKeys,
                ...params.inputs.map((input) => `${input.txid}:${input.vout}`),
            ];

            const settlementStream = this.arkProvider.getEventStream(
                abortController.signal,
                topics
            );

            // roundId, sweepTapTreeRoot and forfeitOutputScript are set once the BatchStarted event is received
            let roundId: string | undefined;
            let sweepTapTreeRoot: Uint8Array | undefined;

            const vtxoChunks: TxTreeNode[] = [];
            const connectorsChunks: TxTreeNode[] = [];

            let vtxoGraph: TxTree | undefined;
            let connectorsGraph: TxTree | undefined;

            for await (const event of settlementStream) {
                if (eventCallback) {
                    eventCallback(event);
                }
                switch (event.type) {
                    // the settlement failed
                    case SettlementEventType.BatchFailed:
                        // fail if the roundId is the one joined
                        if (event.id === roundId) {
                            throw new Error(event.reason);
                        }
                        break;
                    case SettlementEventType.BatchStarted:
                        if (step !== undefined) {
                            continue;
                        }
                        const res = await this.handleBatchStartedEvent(
                            event,
                            intentId,
                            this.arkServerPublicKey,
                            this.forfeitOutputScript
                        );
                        if (!res.skip) {
                            step = event.type;
                            sweepTapTreeRoot = res.sweepTapTreeRoot;
                            roundId = res.roundId;
                            if (!hasOffchainOutputs) {
                                // if there are no offchain outputs, we don't have to handle musig2 tree signatures
                                // we can directly advance to the finalization step
                                step = SettlementEventType.TreeNoncesAggregated;
                            }
                        }
                        break;
                    case SettlementEventType.TreeTx:
                        if (
                            step !== SettlementEventType.BatchStarted &&
                            step !== SettlementEventType.TreeNoncesAggregated
                        ) {
                            continue;
                        }
                        // index 0 = vtxo tree
                        if (event.batchIndex === 0) {
                            vtxoChunks.push(event.chunk);
                            // index 1 = connectors tree
                        } else if (event.batchIndex === 1) {
                            connectorsChunks.push(event.chunk);
                        } else {
                            throw new Error(
                                `Invalid batch index: ${event.batchIndex}`
                            );
                        }
                        break;
                    case SettlementEventType.TreeSignature:
                        if (step !== SettlementEventType.TreeNoncesAggregated) {
                            continue;
                        }
                        if (!hasOffchainOutputs) {
                            continue;
                        }

                        if (!vtxoGraph) {
                            throw new Error(
                                "Vtxo graph not set, something went wrong"
                            );
                        }

                        // index 0 = vtxo graph
                        if (event.batchIndex === 0) {
                            const tapKeySig = hex.decode(event.signature);
                            vtxoGraph.update(event.txid, (tx) => {
                                tx.updateInput(0, {
                                    tapKeySig,
                                });
                            });
                        }
                        break;
                    // the server has started the signing process of the vtxo tree transactions
                    // the server expects the partial musig2 nonces for each tx
                    case SettlementEventType.TreeSigningStarted:
                        if (step !== SettlementEventType.BatchStarted) {
                            continue;
                        }
                        if (hasOffchainOutputs) {
                            if (!session) {
                                throw new Error("Signing session not set");
                            }
                            if (!sweepTapTreeRoot) {
                                throw new Error("Sweep tap tree root not set");
                            }

                            if (vtxoChunks.length === 0) {
                                throw new Error(
                                    "unsigned vtxo graph not received"
                                );
                            }

                            vtxoGraph = TxTree.create(vtxoChunks);

                            await this.handleSettlementSigningEvent(
                                event,
                                sweepTapTreeRoot,
                                session,
                                vtxoGraph
                            );
                        }
                        step = event.type;
                        break;
                    // the musig2 nonces of the vtxo tree transactions are generated
                    // the server expects now the partial musig2 signatures
                    case SettlementEventType.TreeNoncesAggregated:
                        if (step !== SettlementEventType.TreeSigningStarted) {
                            continue;
                        }
                        if (hasOffchainOutputs) {
                            if (!session) {
                                throw new Error("Signing session not set");
                            }
                            await this.handleSettlementSigningNoncesGeneratedEvent(
                                event,
                                session
                            );
                        }
                        step = event.type;
                        break;
                    // the vtxo tree is signed, craft, sign and submit forfeit transactions
                    // if any boarding utxos are involved, the settlement tx is also signed
                    case SettlementEventType.BatchFinalization:
                        if (step !== SettlementEventType.TreeNoncesAggregated) {
                            continue;
                        }

                        if (!this.forfeitOutputScript) {
                            throw new Error("Forfeit output script not set");
                        }

                        if (connectorsChunks.length > 0) {
                            connectorsGraph = TxTree.create(connectorsChunks);
                            validateConnectorsTxGraph(
                                event.commitmentTx,
                                connectorsGraph
                            );
                        }

                        await this.handleSettlementFinalizationEvent(
                            event,
                            params.inputs,
                            this.forfeitOutputScript,
                            connectorsGraph
                        );
                        step = event.type;
                        break;
                    // the settlement is done, last event to be received
                    case SettlementEventType.BatchFinalized:
                        if (step !== SettlementEventType.BatchFinalization) {
                            continue;
                        }
                        abortController.abort();
                        return event.commitmentTxid;
                }
            }
        } catch (error) {
            // close the stream
            abortController.abort();
            try {
                // delete the intent to not be stuck in the queue
                await this.arkProvider.deleteIntent(deleteIntent);
            } catch {}
            throw error;
        }

        throw new Error("Settlement failed");
    }

    async notifyIncomingFunds(
        eventCallback: (coins: IncomingFunds) => void
    ): Promise<() => void> {
        const arkAddress = await this.getAddress();
        const boardingAddress = await this.getBoardingAddress();

        let onchainStopFunc: () => void;
        let indexerStopFunc: () => void;

        if (this.onchainProvider && boardingAddress) {
            const findVoutOnTx = (tx: any) => {
                return tx.vout.findIndex(
                    (v: any) => v.scriptpubkey_address === boardingAddress
                );
            };
            onchainStopFunc = await this.onchainProvider.watchAddresses(
                [boardingAddress],
                (txs) => {
                    // find all utxos belonging to our boarding address
                    const coins: Coin[] = txs
                        // filter txs where address is in output
                        .filter((tx) => findVoutOnTx(tx) !== -1)
                        // return utxo as Coin
                        .map((tx) => {
                            const { txid, status } = tx;
                            const vout = findVoutOnTx(tx);
                            const value = Number(tx.vout[vout].value);
                            return { txid, vout, value, status };
                        });

                    // and notify via callback
                    eventCallback({
                        type: "utxo",
                        coins,
                    });
                }
            );
        }

        if (this.indexerProvider && arkAddress) {
            const offchainScript = this.offchainTapscript;

            const subscriptionId =
                await this.indexerProvider.subscribeForScripts([
                    hex.encode(offchainScript.pkScript),
                ]);

            const abortController = new AbortController();
            const subscription = this.indexerProvider.getSubscription(
                subscriptionId,
                abortController.signal
            );

            indexerStopFunc = async () => {
                abortController.abort();
                await this.indexerProvider?.unsubscribeForScripts(
                    subscriptionId
                );
            };

            // Handle subscription updates asynchronously without blocking
            (async () => {
                try {
                    for await (const update of subscription) {
                        if (update.newVtxos?.length > 0) {
                            eventCallback({
                                type: "vtxo",
                                newVtxos: update.newVtxos.map((vtxo) =>
                                    extendVirtualCoin(this, vtxo)
                                ),
                                spentVtxos: update.spentVtxos.map((vtxo) =>
                                    extendVirtualCoin(this, vtxo)
                                ),
                            });
                        }
                    }
                } catch (error) {
                    console.error("Subscription error:", error);
                }
            })();
        }

        const stopFunc = () => {
            onchainStopFunc?.();
            indexerStopFunc?.();
        };

        return stopFunc;
    }

    private async handleBatchStartedEvent(
        event: BatchStartedEvent,
        intentId: string,
        serverPubKey: Bytes,
        forfeitOutputScript: Bytes
    ): Promise<
        | { skip: true }
        | {
              roundId: string;
              sweepTapTreeRoot: Uint8Array;
              forfeitOutputScript: Bytes;
              skip: false;
          }
    > {
        const utf8IntentId = new TextEncoder().encode(intentId);
        const intentIdHash = sha256(utf8IntentId);
        const intentIdHashStr = hex.encode(new Uint8Array(intentIdHash));

        let skip = true;

        // check if our intent ID hash matches any in the event
        for (const idHash of event.intentIdHashes) {
            if (idHash === intentIdHashStr) {
                if (!this.arkProvider) {
                    throw new Error("Ark provider not configured");
                }
                await this.arkProvider.confirmRegistration(intentId);
                skip = false;
            }
        }

        if (skip) {
            return { skip };
        }

        const sweepTapscript = CSVMultisigTapscript.encode({
            timelock: {
                value: event.batchExpiry,
                type: event.batchExpiry >= 512n ? "seconds" : "blocks",
            },
            pubkeys: [serverPubKey],
        }).script;

        const sweepTapTreeRoot = tapLeafHash(sweepTapscript);

        return {
            roundId: event.id,
            sweepTapTreeRoot,
            forfeitOutputScript,
            skip: false,
        };
    }

    // validates the vtxo tree, creates a signing session and generates the musig2 nonces
    private async handleSettlementSigningEvent(
        event: TreeSigningStartedEvent,
        sweepTapTreeRoot: Uint8Array,
        session: SignerSession,
        vtxoGraph: TxTree
    ) {
        // validate the unsigned vtxo tree
        const commitmentTx = Transaction.fromPSBT(
            base64.decode(event.unsignedCommitmentTx)
        );
        validateVtxoTxGraph(vtxoGraph, commitmentTx, sweepTapTreeRoot);

        // TODO check if our registered outputs are in the vtxo tree

        const sharedOutput = commitmentTx.getOutput(0);
        if (!sharedOutput?.amount) {
            throw new Error("Shared output not found");
        }

        session.init(vtxoGraph, sweepTapTreeRoot, sharedOutput.amount);

        await this.arkProvider.submitTreeNonces(
            event.id,
            hex.encode(session.getPublicKey()),
            session.getNonces()
        );
    }

    private async handleSettlementSigningNoncesGeneratedEvent(
        event: TreeNoncesAggregatedEvent,
        session: SignerSession
    ) {
        session.setAggregatedNonces(event.treeNonces);
        const signatures = session.sign();

        await this.arkProvider.submitTreeSignatures(
            event.id,
            hex.encode(session.getPublicKey()),
            signatures
        );
    }

    private async handleSettlementFinalizationEvent(
        event: BatchFinalizationEvent,
        inputs: SettleParams["inputs"],
        forfeitOutputScript: Bytes,
        connectorsGraph?: TxTree
    ) {
        // the signed forfeits transactions to submit
        const signedForfeits: string[] = [];

        const vtxos = await this.getVirtualCoins();
        let settlementPsbt = Transaction.fromPSBT(
            base64.decode(event.commitmentTx)
        );
        let hasBoardingUtxos = false;

        let connectorIndex = 0;

        const connectorsLeaves = connectorsGraph?.leaves() || [];

        for (const input of inputs) {
            // check if the input is an offchain "virtual" coin
            const vtxo = vtxos.find(
                (vtxo) => vtxo.txid === input.txid && vtxo.vout === input.vout
            );

            // boarding utxo, we need to sign the settlement tx
            if (!vtxo) {
                hasBoardingUtxos = true;

                const inputIndexes: number[] = [];
                for (let i = 0; i < settlementPsbt.inputsLength; i++) {
                    const settlementInput = settlementPsbt.getInput(i);

                    if (
                        !settlementInput.txid ||
                        settlementInput.index === undefined
                    ) {
                        throw new Error(
                            "The server returned incomplete data. No settlement input found in the PSBT"
                        );
                    }
                    const inputTxId = hex.encode(settlementInput.txid);
                    if (inputTxId !== input.txid) continue;
                    if (settlementInput.index !== input.vout) continue;
                    // input found in the settlement tx, sign it
                    settlementPsbt.updateInput(i, {
                        tapLeafScript: [input.forfeitTapLeafScript],
                    });
                    inputIndexes.push(i);
                }
                settlementPsbt = await this.identity.sign(
                    settlementPsbt,
                    inputIndexes
                );

                continue;
            }

            if (isRecoverable(vtxo) || isSubdust(vtxo, this.dustAmount)) {
                // recoverable or subdust coin, we don't need to create a forfeit tx
                continue;
            }

            if (connectorsLeaves.length === 0) {
                throw new Error("connectors not received");
            }

            if (connectorIndex >= connectorsLeaves.length) {
                throw new Error("not enough connectors received");
            }

            const connectorLeaf = connectorsLeaves[connectorIndex];
            const connectorTxId = hex.encode(
                sha256x2(connectorLeaf.toBytes(true)).reverse()
            );
            const connectorOutput = connectorLeaf.getOutput(0);
            if (!connectorOutput) {
                throw new Error("connector output not found");
            }

            const connectorAmount = connectorOutput.amount;
            const connectorPkScript = connectorOutput.script;

            if (!connectorAmount || !connectorPkScript) {
                throw new Error("invalid connector output");
            }

            connectorIndex++;

            let forfeitTx = buildForfeitTx(
                [
                    {
                        txid: input.txid,
                        index: input.vout,
                        witnessUtxo: {
                            amount: BigInt(vtxo.value),
                            script: VtxoScript.decode(input.tapTree).pkScript,
                        },
                        sighashType: SigHash.DEFAULT,
                        tapLeafScript: [input.forfeitTapLeafScript],
                    },
                    {
                        txid: connectorTxId,
                        index: 0,
                        witnessUtxo: {
                            amount: connectorAmount,
                            script: connectorPkScript,
                        },
                    },
                ],
                forfeitOutputScript
            );

            // do not sign the connector input
            forfeitTx = await this.identity.sign(forfeitTx, [0]);

            signedForfeits.push(base64.encode(forfeitTx.toPSBT()));
        }

        if (signedForfeits.length > 0 || hasBoardingUtxos) {
            await this.arkProvider.submitSignedForfeitTxs(
                signedForfeits,
                hasBoardingUtxos
                    ? base64.encode(settlementPsbt.toPSBT())
                    : undefined
            );
        }
    }

    private async makeRegisterIntentSignature(
        bip322Inputs: ExtendedCoin[],
        outputs: TransactionOutput[],
        onchainOutputsIndexes: number[],
        cosignerPubKeys: string[]
    ): Promise<Intent> {
        const nowSeconds = Math.floor(Date.now() / 1000);
        const { inputs, inputTapTrees, finalizer } =
            this.prepareBIP322Inputs(bip322Inputs);

        const message = {
            type: "register",
            input_tap_trees: inputTapTrees,
            onchain_output_indexes: onchainOutputsIndexes,
            valid_at: nowSeconds,
            expire_at: nowSeconds + 2 * 60, // valid for 2 minutes
            cosigners_public_keys: cosignerPubKeys,
        };

        const encodedMessage = JSON.stringify(message, null, 0);
        const signature = await this.makeBIP322Signature(
            encodedMessage,
            inputs,
            finalizer,
            outputs
        );

        return {
            signature,
            message: encodedMessage,
        };
    }

    private async makeDeleteIntentSignature(
        bip322Inputs: ExtendedCoin[]
    ): Promise<{ signature: BIP322.Signature; message: string }> {
        const nowSeconds = Math.floor(Date.now() / 1000);
        const { inputs, finalizer } = this.prepareBIP322Inputs(bip322Inputs);

        const message = {
            type: "delete",
            expire_at: nowSeconds + 2 * 60, // valid for 2 minutes
        };

        const encodedMessage = JSON.stringify(message, null, 0);

        const signature = await this.makeBIP322Signature(
            encodedMessage,
            inputs,
            finalizer
        );

        return {
            signature,
            message: encodedMessage,
        };
    }

    private prepareBIP322Inputs(bip322Inputs: ExtendedCoin[]): {
        inputs: TransactionInput[];
        inputTapTrees: string[];
        finalizer: (tx: BIP322.FullProof) => void;
    } {
        const inputs: TransactionInput[] = [];
        const inputTapTrees: string[] = [];
        const inputExtraWitnesses: Bytes[][] = [];

        for (const bip322Input of bip322Inputs) {
            const vtxoScript = VtxoScript.decode(bip322Input.tapTree);
            const sequence = getSequence(bip322Input);

            inputs.push({
                txid: hex.decode(bip322Input.txid),
                index: bip322Input.vout,
                witnessUtxo: {
                    amount: BigInt(bip322Input.value),
                    script: vtxoScript.pkScript,
                },
                sequence,
                tapLeafScript: [bip322Input.intentTapLeafScript],
            });
            inputTapTrees.push(hex.encode(bip322Input.tapTree));
            inputExtraWitnesses.push(bip322Input.extraWitness || []);
        }

        return {
            inputs,
            inputTapTrees,
            finalizer: finalizeWithExtraWitnesses(inputExtraWitnesses),
        };
    }

    private async makeBIP322Signature(
        message: string,
        inputs: TransactionInput[],
        finalizer: (tx: BIP322.FullProof) => void,
        outputs?: TransactionOutput[]
    ): Promise<BIP322.Signature> {
        const proof = BIP322.create(message, inputs, outputs);
        const signedProof = await this.identity.sign(proof);
        return BIP322.signature(signedProof, finalizer);
    }
}

function finalizeWithExtraWitnesses(
    inputExtraWitnesses: Bytes[][]
): (tx: BIP322.FullProof) => void {
    return function (tx) {
        for (let i = 0; i < tx.inputsLength; i++) {
            try {
                tx.finalizeIdx(i);
            } catch (e) {
                // handle empty witness error
                if (
                    e instanceof Error &&
                    e.message.includes("finalize/taproot: empty witness")
                ) {
                    const tapLeaves = tx.getInput(i).tapLeafScript;
                    if (!tapLeaves || tapLeaves.length <= 0) throw e;
                    const [cb, s] = tapLeaves[0];
                    const script = s.slice(0, -1);
                    tx.updateInput(i, {
                        finalScriptWitness: [
                            script,
                            TaprootControlBlock.encode(cb),
                        ],
                    });
                }
            }

            const finalScriptWitness = tx.getInput(i).finalScriptWitness;
            if (!finalScriptWitness) throw new Error("input not finalized");

            // input 0 and 1 spend the same pkscript
            const extra = inputExtraWitnesses[i === 0 ? 0 : i - 1];
            if (extra && extra.length > 0) {
                tx.updateInput(i, {
                    finalScriptWitness: [...extra, ...finalScriptWitness],
                });
            }
        }
    };
}

function getSequence(bip322Input: ExtendedCoin): number | undefined {
    let sequence: number | undefined = undefined;

    try {
        const scriptWithLeafVersion = bip322Input.intentTapLeafScript[1];
        const script = scriptWithLeafVersion.subarray(
            0,
            scriptWithLeafVersion.length - 1
        );
        const params = CSVMultisigTapscript.decode(script).params;
        sequence = bip68.encode(
            params.timelock.type === "blocks"
                ? { blocks: Number(params.timelock.value) }
                : { seconds: Number(params.timelock.value) }
        );
    } catch {}

    return sequence;
}

function isValidArkAddress(address: string): boolean {
    try {
        ArkAddress.decode(address);
        return true;
    } catch (e) {
        return false;
    }
}

/**
 * Select virtual coins to reach a target amount, prioritizing those closer to expiry
 * @param coins List of virtual coins to select from
 * @param targetAmount Target amount to reach in satoshis
 * @returns Selected coins and change amount
 */
function selectVirtualCoins(
    coins: VirtualCoin[],
    targetAmount: number
): {
    inputs: VirtualCoin[];
    changeAmount: bigint;
} {
    // Sort VTXOs by expiry (ascending) and amount (descending)
    const sortedCoins = [...coins].sort((a, b) => {
        // First sort by expiry if available
        const expiryA = a.virtualStatus.batchExpiry || Number.MAX_SAFE_INTEGER;
        const expiryB = b.virtualStatus.batchExpiry || Number.MAX_SAFE_INTEGER;
        if (expiryA !== expiryB) {
            return expiryA - expiryB; // Earlier expiry first
        }

        // Then sort by amount
        return b.value - a.value; // Larger amount first
    });

    const selectedCoins: VirtualCoin[] = [];
    let selectedAmount = 0;

    // Select coins until we have enough
    for (const coin of sortedCoins) {
        selectedCoins.push(coin);
        selectedAmount += coin.value;

        if (selectedAmount >= targetAmount) {
            break;
        }
    }

    if (selectedAmount === targetAmount) {
        return { inputs: selectedCoins, changeAmount: 0n };
    }

    // Check if we have enough
    if (selectedAmount < targetAmount) {
        throw new Error("Insufficient funds");
    }

    const changeAmount = BigInt(selectedAmount - targetAmount);

    return {
        inputs: selectedCoins,
        changeAmount,
    };
}

/**
 * Wait for incoming funds to the wallet
 * @param wallet - The wallet to wait for incoming funds
 * @returns A promise that resolves the next new coins received by the wallet's address
 */
export async function waitForIncomingFunds(
    wallet: Wallet
): Promise<IncomingFunds> {
    let stopFunc: (() => void) | undefined;

    const promise = new Promise<IncomingFunds>((resolve) => {
        wallet
            .notifyIncomingFunds((coins: IncomingFunds) => {
                resolve(coins);
                if (stopFunc) stopFunc();
            })
            .then((stop) => {
                stopFunc = stop;
            });
    });

    return promise;
}<|MERGE_RESOLUTION|>--- conflicted
+++ resolved
@@ -141,13 +141,8 @@
         this.contractRepository = contractRepository;
     }
 
-<<<<<<< HEAD
-    static async create(config: ExtendedWalletConfig): Promise<Wallet> {
-        const pubkey = config.identity.xOnlyPublicKey();
-=======
     static async create(config: WalletConfig): Promise<Wallet> {
         const pubkey = await config.identity.xOnlyPublicKey();
->>>>>>> 491c2f64
         if (!pubkey) {
             throw new Error("Invalid configured public key");
         }
