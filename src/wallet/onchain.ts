import { p2tr, P2TR } from "@scure/btc-signer/payment";
import { Coin, SendBitcoinParams } from ".";
import { Identity } from "../identity";
import { getNetwork, Network, NetworkName } from "../networks";
import {
    ESPLORA_URL,
    EsploraProvider,
    OnchainProvider,
} from "../providers/onchain";
import { Transaction } from "@scure/btc-signer";
<<<<<<< HEAD

/**
 * Onchain Bitcoin wallet implementation for traditional Bitcoin transactions.
 *
 * This wallet handles regular Bitcoin transactions on the blockchain without
 * using the Ark protocol. It supports P2TR (Pay-to-Taproot) addresses and
 * provides basic Bitcoin wallet functionality.
 *
 * @example
 * ```typescript
 * const wallet = new OnchainWallet(identity, 'mainnet');
 * const balance = await wallet.getBalance();
 * const txid = await wallet.send({
 *   address: 'bc1...',
 *   amount: 50000
 * });
 * ```
 */
export class OnchainWallet {
    static FEE_RATE = 1; // sats/vbyte
=======
import { selectCoins } from "../utils/coinselect";
import { AnchorBumper, findP2AOutput, P2A } from "../utils/anchor";
import { TxWeightEstimator } from "../utils/txSizeEstimator";

export class OnchainWallet implements AnchorBumper {
    static MIN_FEE_RATE = 1; // sat/vbyte
>>>>>>> 2011bba5
    static DUST_AMOUNT = 546; // sats

    readonly onchainP2TR: P2TR;
    readonly provider: OnchainProvider;
    readonly network: Network;

    constructor(
        private identity: Identity,
        network: NetworkName,
        provider?: OnchainProvider
    ) {
        const pubkey = identity.xOnlyPublicKey();
        if (!pubkey) {
            throw new Error("Invalid configured public key");
        }

        this.provider = provider || new EsploraProvider(ESPLORA_URL[network]);
        this.network = getNetwork(network);
        this.onchainP2TR = p2tr(pubkey, undefined, this.network);
    }

    get address(): string {
        return this.onchainP2TR.address || "";
    }

    async getCoins(): Promise<Coin[]> {
        return this.provider.getCoins(this.address);
    }

    async getBalance(): Promise<number> {
        const coins = await this.getCoins();
        const onchainConfirmed = coins
            .filter((coin) => coin.status.confirmed)
            .reduce((sum, coin) => sum + coin.value, 0);
        const onchainUnconfirmed = coins
            .filter((coin) => !coin.status.confirmed)
            .reduce((sum, coin) => sum + coin.value, 0);
        const onchainTotal = onchainConfirmed + onchainUnconfirmed;
        return onchainTotal;
    }

    async send(params: SendBitcoinParams): Promise<string> {
        if (params.amount <= 0) {
            throw new Error("Amount must be positive");
        }
        if (params.amount < OnchainWallet.DUST_AMOUNT) {
            throw new Error("Amount is below dust limit");
        }

        const coins = await this.getCoins();
        let feeRate = params.feeRate;
        if (!feeRate) {
            feeRate = await this.provider.getFeeRate();
        }

        if (!feeRate || feeRate < OnchainWallet.MIN_FEE_RATE) {
            feeRate = OnchainWallet.MIN_FEE_RATE;
        }

        // Ensure fee is an integer by rounding up
        const estimatedFee = Math.ceil(174 * feeRate);
        const totalNeeded = params.amount + estimatedFee;

        // Select coins
        const selected = selectCoins(coins, totalNeeded);

        // Create transaction
        let tx = new Transaction();

        // Add inputs
        for (const input of selected.inputs) {
            tx.addInput({
                txid: input.txid,
                index: input.vout,
                witnessUtxo: {
                    script: this.onchainP2TR.script,
                    amount: BigInt(input.value),
                },
                tapInternalKey: this.onchainP2TR.tapInternalKey,
            });
        }

        // Add payment output
        tx.addOutputAddress(
            params.address,
            BigInt(params.amount),
            this.network
        );
        // Add change output if needed
        if (selected.changeAmount > 0n) {
            tx.addOutputAddress(
                this.address,
                selected.changeAmount,
                this.network
            );
        }

        // Sign inputs and Finalize
        tx = await this.identity.sign(tx);
        tx.finalize();

        // Broadcast
        const txid = await this.provider.broadcastTransaction(tx.hex);
        return txid;
    }
<<<<<<< HEAD
}

/**
 * Select coins to reach a target amount, prioritizing those closer to expiry
 * @param coins List of coins to select from
 * @param targetAmount Target amount to reach in satoshis
 * @returns Selected coins and change amount, or null if insufficient funds
 */
function selectCoins(
    coins: Coin[],
    targetAmount: number
): {
    inputs: Coin[] | null;
    changeAmount: number;
} {
    // Sort coins by amount (descending)
    const sortedCoins = [...coins].sort((a, b) => b.value - a.value);

    const selectedCoins: Coin[] = [];
    let selectedAmount = 0;

    // Select coins until we have enough
    for (const coin of sortedCoins) {
        selectedCoins.push(coin);
        selectedAmount += coin.value;

        if (selectedAmount >= targetAmount) {
            break;
        }
    }

    // Check if we have enough
    if (selectedAmount < targetAmount) {
        return { inputs: null, changeAmount: 0 };
    }

    // Calculate change
    const changeAmount = selectedAmount - targetAmount;

    return {
        inputs: selectedCoins,
        changeAmount,
    };
=======

    async bumpP2A(parent: Transaction): Promise<[string, string]> {
        const parentVsize = parent.vsize;

        let child = new Transaction({
            allowUnknownInputs: true,
            allowLegacyWitnessUtxo: true,
            version: 3,
        });
        child.addInput(findP2AOutput(parent)); // throws if not found

        const childVsize = TxWeightEstimator.create()
            .addKeySpendInput(true)
            .addP2AInput()
            .addP2TROutput()
            .vsize().value;

        const packageVSize = parentVsize + Number(childVsize);

        let feeRate = await this.provider.getFeeRate();
        if (!feeRate || feeRate < OnchainWallet.MIN_FEE_RATE) {
            feeRate = OnchainWallet.MIN_FEE_RATE;
        }
        const fee = Math.ceil(feeRate * packageVSize);
        if (!fee) {
            throw new Error(
                `invalid fee, got ${fee} with vsize ${packageVSize}, feeRate ${feeRate}`
            );
        }

        // Select coins
        const coins = await this.getCoins();
        const selected = selectCoins(coins, fee, true);

        for (const input of selected.inputs) {
            child.addInput({
                txid: input.txid,
                index: input.vout,
                witnessUtxo: {
                    script: this.onchainP2TR.script,
                    amount: BigInt(input.value),
                },
                tapInternalKey: this.onchainP2TR.tapInternalKey,
            });
        }

        child.addOutputAddress(
            this.address,
            P2A.amount + selected.changeAmount,
            this.network
        );

        // Sign inputs and Finalize
        child = await this.identity.sign(child);
        for (let i = 1; i < child.inputsLength; i++) {
            child.finalizeIdx(i);
        }

        try {
            await this.provider.broadcastTransaction(parent.hex, child.hex);
        } catch (error) {
            console.error(error);
        } finally {
            return [parent.hex, child.hex];
        }
    }
>>>>>>> 2011bba5
}<|MERGE_RESOLUTION|>--- conflicted
+++ resolved
@@ -8,7 +8,8 @@
     OnchainProvider,
 } from "../providers/onchain";
 import { Transaction } from "@scure/btc-signer";
-<<<<<<< HEAD
+import { AnchorBumper, findP2AOutput, P2A } from "../utils/anchor";
+import { TxWeightEstimator } from "../utils/txSizeEstimator";
 
 /**
  * Onchain Bitcoin wallet implementation for traditional Bitcoin transactions.
@@ -27,16 +28,8 @@
  * });
  * ```
  */
-export class OnchainWallet {
-    static FEE_RATE = 1; // sats/vbyte
-=======
-import { selectCoins } from "../utils/coinselect";
-import { AnchorBumper, findP2AOutput, P2A } from "../utils/anchor";
-import { TxWeightEstimator } from "../utils/txSizeEstimator";
-
 export class OnchainWallet implements AnchorBumper {
     static MIN_FEE_RATE = 1; // sat/vbyte
->>>>>>> 2011bba5
     static DUST_AMOUNT = 546; // sats
 
     readonly onchainP2TR: P2TR;
@@ -142,51 +135,6 @@
         const txid = await this.provider.broadcastTransaction(tx.hex);
         return txid;
     }
-<<<<<<< HEAD
-}
-
-/**
- * Select coins to reach a target amount, prioritizing those closer to expiry
- * @param coins List of coins to select from
- * @param targetAmount Target amount to reach in satoshis
- * @returns Selected coins and change amount, or null if insufficient funds
- */
-function selectCoins(
-    coins: Coin[],
-    targetAmount: number
-): {
-    inputs: Coin[] | null;
-    changeAmount: number;
-} {
-    // Sort coins by amount (descending)
-    const sortedCoins = [...coins].sort((a, b) => b.value - a.value);
-
-    const selectedCoins: Coin[] = [];
-    let selectedAmount = 0;
-
-    // Select coins until we have enough
-    for (const coin of sortedCoins) {
-        selectedCoins.push(coin);
-        selectedAmount += coin.value;
-
-        if (selectedAmount >= targetAmount) {
-            break;
-        }
-    }
-
-    // Check if we have enough
-    if (selectedAmount < targetAmount) {
-        return { inputs: null, changeAmount: 0 };
-    }
-
-    // Calculate change
-    const changeAmount = selectedAmount - targetAmount;
-
-    return {
-        inputs: selectedCoins,
-        changeAmount,
-    };
-=======
 
     async bumpP2A(parent: Transaction): Promise<[string, string]> {
         const parentVsize = parent.vsize;
@@ -253,5 +201,67 @@
             return [parent.hex, child.hex];
         }
     }
->>>>>>> 2011bba5
+}
+
+/**
+ * Select coins to reach a target amount, prioritizing those closer to expiry
+ * @param coins List of coins to select from
+ * @param targetAmount Target amount to reach in satoshis
+ * @param forceChange If true, ensure the coin selection will require a change output
+ * @returns Selected coins and change amount, or null if insufficient funds
+ */
+export function selectCoins(
+    coins: Coin[],
+    targetAmount: number,
+    forceChange: boolean = false
+): {
+    inputs: Coin[];
+    changeAmount: bigint;
+} {
+    if (isNaN(targetAmount)) {
+        throw new Error("Target amount is NaN, got " + targetAmount);
+    }
+
+    if (targetAmount < 0) {
+        throw new Error("Target amount is negative, got " + targetAmount);
+    }
+
+    if (targetAmount === 0) {
+        return { inputs: [], changeAmount: 0n };
+    }
+
+    // Sort coins by amount (descending)
+    const sortedCoins = [...coins].sort((a, b) => b.value - a.value);
+
+    const selectedCoins: Coin[] = [];
+    let selectedAmount = 0;
+
+    // Select coins until we have enough
+    for (const coin of sortedCoins) {
+        selectedCoins.push(coin);
+        selectedAmount += coin.value;
+
+        if (
+            forceChange
+                ? selectedAmount > targetAmount
+                : selectedAmount >= targetAmount
+        ) {
+            break;
+        }
+    }
+
+    if (selectedAmount === targetAmount) {
+        return { inputs: selectedCoins, changeAmount: 0n };
+    }
+
+    if (selectedAmount < targetAmount) {
+        throw new Error("Insufficient funds");
+    }
+
+    const changeAmount = BigInt(selectedAmount - targetAmount);
+
+    return {
+        inputs: selectedCoins,
+        changeAmount,
+    };
 }