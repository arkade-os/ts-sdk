--- conflicted
+++ resolved
@@ -10,12 +10,9 @@
 import { IndexedDBVtxoRepository } from "./db/vtxo/idb";
 import { VtxoRepository } from "./db/vtxo";
 import { vtxosToTxs } from "../../utils/transactionHistory";
-<<<<<<< HEAD
 import { IndexerProvider, RestIndexerProvider } from "../../providers/indexer";
 import { ArkAddress } from "../../script/address";
-=======
 import { VtxoScript } from "../../script/base";
->>>>>>> 19ebf31e
 import { hex } from "@scure/base";
 
 // Worker is a class letting to interact with ServiceWorkerWallet from the client
