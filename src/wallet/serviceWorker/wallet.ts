--- conflicted
+++ resolved
@@ -7,11 +7,8 @@
     ExtendedCoin,
     ExtendedVirtualCoin,
     GetVtxosFilter,
-<<<<<<< HEAD
     StorageConfig,
-=======
     IReadonlyWallet,
->>>>>>> 84c8ebbd
 } from "..";
 import { Request } from "./request";
 import { Response } from "./response";
@@ -79,14 +76,8 @@
     arkServerPublicKey?: string;
     arkServerUrl: string;
     esploraUrl?: string;
-<<<<<<< HEAD
-    identity: PrivateKeyIdentity;
     storage?: StorageConfig;
-=======
-    dbName?: string;
-    dbVersion?: number;
     identity: ReadonlyIdentity | Identity;
->>>>>>> 84c8ebbd
 }
 export type ServiceWorkerWalletCreateOptions = ServiceWorkerWalletOptions & {
     serviceWorker: ServiceWorker;
@@ -94,19 +85,6 @@
 
 export type ServiceWorkerWalletSetupOptions = ServiceWorkerWalletOptions & {
     serviceWorkerPath: string;
-};
-
-const createCommon = (options: ServiceWorkerWalletCreateOptions) => {
-    // Default to IndexedDB for service worker context
-    const storage = new IndexedDBStorageAdapter(
-        options.dbName || DEFAULT_DB_NAME,
-        options.dbVersion
-    );
-    // Create repositories
-    return {
-        walletRepo: new WalletRepositoryImpl(storage),
-        contractRepo: new ContractRepositoryImpl(storage),
-    };
 };
 
 export class ServiceWorkerReadonlyWallet implements IReadonlyWallet {
@@ -127,42 +105,17 @@
 
     static async create(
         options: ServiceWorkerWalletCreateOptions
-<<<<<<< HEAD
-    ): Promise<ServiceWorkerWallet> {
-        // Default to IndexedDB for service worker context
+    ): Promise<ServiceWorkerReadonlyWallet> {
         const { walletRepository, contractRepository } = processStorageConfig(
             options.storage ?? new IndexedDBStorageAdapter(DEFAULT_DB_NAME)
         );
-
-        // Extract identity and check if it can expose private key
-        const identity = isPrivateKeyIdentity(options.identity)
-            ? options.identity
-            : null;
-        if (!identity) {
-            throw new Error(
-                "ServiceWorkerWallet.create() requires a Identity that can expose a single private key"
-            );
-        }
-
-        // Extract private key for service worker initialization
-        const privateKey = identity.toHex();
-=======
-    ): Promise<ServiceWorkerReadonlyWallet> {
-        const { walletRepo, contractRepo } = createCommon(options);
->>>>>>> 84c8ebbd
 
         // Create the wallet instance
         const wallet = new ServiceWorkerReadonlyWallet(
             options.serviceWorker,
-<<<<<<< HEAD
-            identity,
+            options.identity,
             walletRepository,
             contractRepository
-=======
-            options.identity,
-            walletRepo,
-            contractRepo
->>>>>>> 84c8ebbd
         );
 
         const publicKey = await options.identity
@@ -418,7 +371,9 @@
     static async create(
         options: ServiceWorkerWalletCreateOptions
     ): Promise<ServiceWorkerWallet> {
-        const { walletRepo, contractRepo } = createCommon(options);
+        const { walletRepository, contractRepository } = processStorageConfig(
+            options.storage ?? new IndexedDBStorageAdapter(DEFAULT_DB_NAME)
+        );
 
         // Extract identity and check if it can expose private key
         const identity = isPrivateKeyIdentity(options.identity)
@@ -437,8 +392,8 @@
         const wallet = new ServiceWorkerWallet(
             options.serviceWorker,
             identity,
-            walletRepo,
-            contractRepo
+            walletRepository,
+            contractRepository
         );
 
         // Initialize the service worker with the config
