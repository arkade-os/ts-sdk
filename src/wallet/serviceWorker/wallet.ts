--- conflicted
+++ resolved
@@ -133,20 +133,8 @@
             contractRepo
         );
 
-<<<<<<< HEAD
-        // Validate arkServerUrl is provided for service worker wallet
-        if (!config.arkServerUrl) {
-            throw new Error(
-                "arkServerUrl is required for ServiceWorkerWallet initialization"
-            );
-        }
-
-        // If not initialized, proceed with initialization
-        const message: Request.InitWallet = {
-=======
         // Initialize the service worker with the config
         const initMessage: Request.InitWallet = {
->>>>>>> 491c2f64
             type: "INIT_WALLET",
             id: getRandomId(),
             privateKey,
