--- conflicted
+++ resolved
@@ -27,7 +27,6 @@
     }
 }
 
-<<<<<<< HEAD
 /**
  * Service Worker-based wallet implementation for browser environments.
  *
@@ -39,7 +38,8 @@
  * @example
  * ```typescript
  * // Create and initialize the service worker wallet
- * const wallet = await ServiceWorkerWallet.create('/service-worker.js');
+ * const serviceWorker = await setupServiceWorker("/service-worker.js");
+ * const wallet = new ServiceWorkerWallet(serviceWorker);
  * await wallet.init({
  *   privateKey: 'your_private_key_hex',
  *   arkServerUrl: 'https://ark.example.com'
@@ -51,25 +51,9 @@
  * ```
  */
 export class ServiceWorkerWallet implements IWallet, Identity {
-    private serviceWorker?: ServiceWorker;
     private cachedXOnlyPublicKey: Uint8Array | undefined;
 
-    static async create(svcWorkerPath: string): Promise<ServiceWorkerWallet> {
-        try {
-            const wallet = new ServiceWorkerWallet();
-            await wallet.setupServiceWorker(svcWorkerPath);
-            return wallet;
-        } catch (error) {
-            throw new Error(
-                `Failed to initialize service worker wallet: ${error}`
-            );
-        }
-    }
-=======
-// ServiceWorkerWallet is a wallet that uses a service worker as "backend" to handle the wallet logic
-export class ServiceWorkerWallet implements IWallet {
     constructor(public readonly serviceWorker: ServiceWorker) {}
->>>>>>> 378d15bf
 
     async getStatus(): Promise<Response.WalletStatus["status"]> {
         const message: Request.GetStatus = {
