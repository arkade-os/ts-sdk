--- conflicted
+++ resolved
@@ -51,13 +51,8 @@
 }
 
 export interface VirtualStatus {
-<<<<<<< HEAD
     state: "preconfirmed" | "settled" | "swept" | "spent";
-    batchTxID?: string;
-=======
-    state: "pending" | "settled" | "swept" | "spent";
     commitmentTxIds?: string[];
->>>>>>> 0e17d64d
     batchExpiry?: number;
 }
 
@@ -87,11 +82,7 @@
 export interface TxKey {
     boardingTxid: string;
     commitmentTxid: string;
-<<<<<<< HEAD
     arkTxid: string;
-=======
-    redeemTxid: string;
->>>>>>> 0e17d64d
 }
 
 export interface ArkTransaction {
