--- conflicted
+++ resolved
@@ -30,7 +30,7 @@
     arkServerPublicKey?: string;
     boardingTimelock?: RelativeTimelock;
     exitTimelock?: RelativeTimelock;
-    storage?: StorageAdapter;
+    storage?: StorageConfig;
     arkProvider?: ArkProvider;
     indexerProvider?: IndexerProvider;
     onchainProvider?: OnchainProvider;
@@ -103,7 +103,6 @@
  */
 export interface WalletConfig extends ReadonlyWalletConfig {
     identity: Identity;
-<<<<<<< HEAD
     arkServerUrl?: string;
     indexerUrl?: string;
     esploraUrl?: string;
@@ -114,8 +113,6 @@
     arkProvider?: ArkProvider;
     indexerProvider?: IndexerProvider;
     onchainProvider?: OnchainProvider;
-=======
->>>>>>> 84c8ebbd
     renewalConfig?: RenewalConfig;
 }
 
