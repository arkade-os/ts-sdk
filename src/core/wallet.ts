import { base64, hex } from "@scure/base";
import { sha256 } from "@noble/hashes/sha256";
import * as btc from "@scure/btc-signer";
import { vtxosToTxs } from "../utils/transactionHistory";

import {
    Wallet as IWallet,
    WalletConfig,
    WalletBalance,
    SendBitcoinParams,
    AddressInfo,
    Coin,
    VirtualCoin,
    Identity,
    SettleParams,
<<<<<<< HEAD
    OffchainInfo,
    ForfeitVtxoInput,
    ArkTransaction,
    TxType,
=======
    VtxoTaprootAddress,
    SpendableVtxo,
>>>>>>> 43a1d9ee
} from "../types/wallet";
import { ESPLORA_URL, EsploraProvider } from "../providers/esplora";
import { ArkProvider } from "../providers/ark";
import { BIP21 } from "../utils/bip21";
import { ArkAddress } from "../core/address";
import { checkSequenceVerifyScript, VtxoTapscript } from "../core/tapscript";
import { selectCoins, selectVirtualCoins } from "../utils/coinselect";
import { getNetwork, Network, NetworkName } from "../types/networks";
import { TAP_LEAF_VERSION, tapLeafHash } from "@scure/btc-signer/payment";
import { secp256k1 } from "@noble/curves/secp256k1";
import {
    ArkInfo,
    FinalizationEvent,
    SettlementEvent,
    SettlementEventType,
    SigningNoncesGeneratedEvent,
    SigningStartEvent,
} from "../providers/base";
import { clearInterval, setInterval } from "timers";
import { TreeSignerSession } from "./signingSession";
import { buildForfeitTx } from "./forfeit";
import { TxWeightEstimator } from "../utils/txSizeEstimator";
import { validateConnectorsTree, validateVtxoTree } from "./tree/validation";
import { TransactionOutput } from "@scure/btc-signer/psbt";

const ZERO_32 = new Uint8Array([
    0x00, 0x00, 0x00, 0x00, 0x00, 0x00, 0x00, 0x00, 0x00, 0x00, 0x00, 0x00,
    0x00, 0x00, 0x00, 0x00, 0x00, 0x00, 0x00, 0x00, 0x00, 0x00, 0x00, 0x00,
    0x00, 0x00, 0x00, 0x00, 0x00, 0x00, 0x00, 0x00,
]);

export class Wallet implements IWallet {
    private identity: Identity;
    private network: Network;
    private onchainProvider: EsploraProvider;
    private arkProvider?: ArkProvider;
    private unsubscribeEvents?: () => void;
    private onchainAddress: string;
    private offchainAddress?: VtxoTaprootAddress;
    private boardingAddress?: VtxoTaprootAddress;
    private onchainP2TR: ReturnType<typeof btc.p2tr>;
    private offchainTapscript?: VtxoTapscript;

    public boardingTapscript?: VtxoTapscript;

    static DUST_AMOUNT = BigInt(546); // Bitcoin dust limit in satoshis = 546
    static FEE_RATE = 1; // sats/vbyte

    constructor(config: WalletConfig) {
        this.identity = config.identity;
        this.network = getNetwork(config.network as NetworkName);
        this.onchainProvider = new EsploraProvider(
            config.esploraUrl || ESPLORA_URL[config.network as NetworkName]
        );

        // Derive onchain address
        const pubkey = this.identity.xOnlyPublicKey();
        if (!pubkey) {
            throw new Error("Invalid configured public key");
        }

        // Setup Ark provider and derive offchain address if configured
        if (config.arkServerUrl && config.arkServerPublicKey) {
            this.arkProvider = new ArkProvider(
                config.arkServerUrl,
                config.arkServerPublicKey
            );

            // Generate tapscripts for Offchain and Boarding address
            const serverPubKey = hex.decode(config.arkServerPublicKey);
            const bareVtxoTapscript = VtxoTapscript.createBareVtxo(
                pubkey,
                serverPubKey,
                this.network
            );
            const boardingTapscript = VtxoTapscript.createBoarding(
                pubkey,
                serverPubKey,
                this.network
            );
            // Save offchain and boarding address
            this.offchainAddress = {
                address: new ArkAddress(
                    serverPubKey,
                    bareVtxoTapscript.toP2TR().tweakedPubkey,
                    this.network
                ).encode(),
                scripts: {
                    exit: [hex.encode(bareVtxoTapscript.getExitScript())],
                    forfeit: [hex.encode(bareVtxoTapscript.getForfeitScript())],
                },
            };
            this.boardingAddress = {
                address: boardingTapscript.toP2TR().address!,
                scripts: {
                    exit: [hex.encode(boardingTapscript.getExitScript())],
                    forfeit: [hex.encode(boardingTapscript.getForfeitScript())],
                },
            };
            // Save tapscripts
            this.offchainTapscript = bareVtxoTapscript;
            this.boardingTapscript = boardingTapscript;
        }

        // Save onchain Taproot address key-path only
        this.onchainP2TR = btc.p2tr(pubkey, undefined, this.network);
        this.onchainAddress = this.onchainP2TR.address!;
    }

    getAddress(): AddressInfo {
        const addressInfo: AddressInfo = {
            onchain: this.onchainAddress,
            bip21: BIP21.create({
                address: this.onchainAddress,
            }),
        };

        // Only include Ark-related fields if Ark provider is configured and address is available
        if (this.arkProvider && this.offchainAddress) {
            addressInfo.offchain = this.offchainAddress;
            addressInfo.bip21 = BIP21.create({
                address: this.onchainAddress,
                ark: this.offchainAddress.address,
            });
            addressInfo.boarding = this.boardingAddress;
        }

        return addressInfo;
    }

    async getBalance(): Promise<WalletBalance> {
        // Get onchain coins
        const coins = await this.getCoins();
        const onchainConfirmed = coins
            .filter((coin) => coin.status.confirmed)
            .reduce((sum, coin) => sum + coin.value, 0);
        const onchainUnconfirmed = coins
            .filter((coin) => !coin.status.confirmed)
            .reduce((sum, coin) => sum + coin.value, 0);
        const onchainTotal = onchainConfirmed + onchainUnconfirmed;

        // Get offchain coins if Ark provider is configured
        let offchainSettled = 0;
        let offchainPending = 0;
        let offchainSwept = 0;
        if (this.arkProvider) {
            const vtxos = await this.getVirtualCoins();
            offchainSettled = vtxos
                .filter((coin) => coin.virtualStatus.state === "settled")
                .reduce((sum, coin) => sum + coin.value, 0);
            offchainPending = vtxos
                .filter((coin) => coin.virtualStatus.state === "pending")
                .reduce((sum, coin) => sum + coin.value, 0);
            offchainSwept = vtxos
                .filter((coin) => coin.virtualStatus.state === "swept")
                .reduce((sum, coin) => sum + coin.value, 0);
        }
        const offchainTotal = offchainSettled + offchainPending;

        return {
            onchain: {
                confirmed: onchainConfirmed,
                unconfirmed: onchainUnconfirmed,
                total: onchainTotal,
            },
            offchain: {
                swept: offchainSwept,
                settled: offchainSettled,
                pending: offchainPending,
                total: offchainTotal,
            },
            total: onchainTotal + offchainTotal,
        };
    }

    async getCoins(): Promise<Coin[]> {
        // TODO: add caching logic to lower the number of requests to provider
        const address = this.getAddress();
        return this.onchainProvider.getCoins(address.onchain);
    }

    async getVtxos(): Promise<(SpendableVtxo & VirtualCoin)[]> {
        if (!this.arkProvider) {
            return [];
        }

        // TODO: add caching logic to lower the number of requests to provider
        const address = this.getAddress();
        if (!address.offchain) {
            return [];
        }

        const { spendableVtxos } = await this.arkProvider.getVirtualCoins(
            address.offchain.address
        );
        return spendableVtxos.map((vtxo) => ({
            ...vtxo,
            outpoint: {
                txid: vtxo.txid,
                vout: vtxo.vout,
            },
            forfeitScript: address.offchain!.scripts.forfeit[0],
            tapscripts: [
                ...address.offchain!.scripts.forfeit,
                ...address.offchain!.scripts.exit,
            ],
        }));
    }

    async getVirtualCoins(): Promise<VirtualCoin[]> {
        if (!this.arkProvider) {
            return [];
        }

        const address = this.getAddress();
        if (!address.offchain) {
            return [];
        }

        return this.arkProvider
            .getVirtualCoins(address.offchain.address)
            .then(({ spendableVtxos }) => spendableVtxos);
    }

    async getTransactionHistory(): Promise<ArkTransaction[]> {
        if (!this.arkProvider) {
            return [];
        }

        const { spendableVtxos, spentVtxos } =
            await this.arkProvider.getVirtualCoins(
                this.offchainAddress!.address
            );
        const { boardingTxs, roundsToIgnore } = await this.getBoardingTxs();

        // convert VTXOs to offchain transactions
        const offchainTxs = vtxosToTxs(
            spendableVtxos,
            spentVtxos,
            roundsToIgnore
        );

        const txs = [...boardingTxs, ...offchainTxs];

        // sort transactions by creation time in descending order (newest first)
        txs.sort(
            (a, b) =>
                new Date(b.createdAt).getTime() -
                new Date(a.createdAt).getTime()
        );

        return txs;
    }

    private async getBoardingUtxos(): Promise<{
        utxos: VirtualCoin[];
        ignoreVtxos: Set<string>;
    }> {
        if (!this.boardingAddress || !this.boardingTapscript) {
            return { utxos: [], ignoreVtxos: new Set() };
        }

        const txs = await this.onchainProvider.getTransactions(
            this.boardingAddress
        );
        const utxos: VirtualCoin[] = [];
        const ignoreVtxos = new Set<string>();

        for (const tx of txs) {
            for (let i = 0; i < tx.vout.length; i++) {
                const vout = tx.vout[i];
                if (vout.scriptpubkey_address === this.boardingAddress) {
                    const spentStatuses =
                        await this.onchainProvider.getTxOutspends(tx.txid);
                    const spentStatus = spentStatuses[i];

                    if (spentStatus?.spent) {
                        ignoreVtxos.add(spentStatus.txid);
                    }

                    utxos.push({
                        txid: tx.txid,
                        vout: i,
                        value: Number(vout.value),
                        status: {
                            confirmed: tx.status.confirmed,
                            block_time: tx.status.block_time,
                        },
                        virtualStatus: {
                            state: spentStatus?.spent ? "swept" : "pending",
                            batchTxID: spentStatus?.spent
                                ? spentStatus.txid
                                : undefined,
                        },
                        createdAt: new Date(tx.status.block_time * 1000),
                    });
                }
            }
        }

        return { utxos, ignoreVtxos };
    }

    private async getBoardingTxs(): Promise<{
        boardingTxs: ArkTransaction[];
        roundsToIgnore: Set<string>;
    }> {
        const { utxos, ignoreVtxos: roundsToIgnore } =
            await this.getBoardingUtxos();
        const unconfirmedTxs: ArkTransaction[] = [];
        const confirmedTxs: ArkTransaction[] = [];

        for (const utxo of utxos) {
            const tx: ArkTransaction = {
                key: {
                    boardingTxid: utxo.txid,
                    roundTxid: "",
                    redeemTxid: "",
                },
                amount: utxo.value,
                type: TxType.TxReceived,
                settled: utxo.virtualStatus.state === "swept",
                createdAt: utxo.status.block_time
                    ? new Date(utxo.status.block_time * 1000).toISOString()
                    : new Date().toISOString(),
            };

            if (!utxo.status.block_time) {
                unconfirmedTxs.push(tx);
            } else {
                confirmedTxs.push(tx);
            }
        }

        return {
            boardingTxs: [...unconfirmedTxs, ...confirmedTxs],
            roundsToIgnore,
        };
    }

    async getBoardingUtxos(): Promise<SpendableVtxo[]> {
        if (!this.arkProvider) {
            return [];
        }

        if (!this.boardingAddress) {
            throw new Error("Boarding address not configured");
        }

        const boardingUtxos = await this.onchainProvider.getCoins(
            this.boardingAddress.address
        );

        return boardingUtxos.map((coin) => ({
            ...coin,
            outpoint: {
                txid: coin.txid,
                vout: coin.vout,
            },
            forfeitScript: this.boardingAddress!.scripts.forfeit[0],
            tapscripts: [
                ...this.boardingAddress!.scripts.forfeit,
                ...this.boardingAddress!.scripts.exit,
            ],
        }));
    }

    async sendBitcoin(
        params: SendBitcoinParams,
        zeroFee: boolean = true
    ): Promise<string> {
        if (params.amount <= 0) {
            throw new Error("Amount must be positive");
        }

        if (params.amount < Wallet.DUST_AMOUNT) {
            throw new Error("Amount is below dust limit");
        }

        // If Ark is configured and amount is suitable, send via offchain
        if (this.arkProvider && this.isOffchainSuitable(params)) {
            return this.sendOffchain(params, zeroFee);
        }

        // Otherwise, send via onchain
        return this.sendOnchain(params);
    }

    private isOffchainSuitable(params: SendBitcoinParams): boolean {
        try {
            ArkAddress.decode(params.address);
            return true;
        } catch (e) {
            return false;
        }
    }

    async sendOnchain(params: SendBitcoinParams): Promise<string> {
        const coins = await this.getCoins();
        const feeRate = params.feeRate || Wallet.FEE_RATE;

        // Ensure fee is an integer by rounding up
        const estimatedFee = Math.ceil(174 * feeRate);
        const totalNeeded = params.amount + estimatedFee;

        // Select coins
        const selected = selectCoins(coins, totalNeeded);
        if (!selected.inputs) {
            throw new Error("Insufficient funds");
        }

        // Create transaction
        const tx = new btc.Transaction();

        // Add inputs
        for (const input of selected.inputs) {
            tx.addInput({
                txid: input.txid,
                index: input.vout,
                witnessUtxo: {
                    script: this.onchainP2TR.script,
                    amount: BigInt(input.value),
                },
                tapInternalKey: this.onchainP2TR.tapInternalKey,
                tapMerkleRoot: this.onchainP2TR.tapMerkleRoot,
            });
        }

        // Add payment output
        tx.addOutputAddress(
            params.address,
            BigInt(params.amount),
            this.network
        );
        // Add change output if needed
        if (selected.changeAmount > 0) {
            tx.addOutputAddress(
                this.onchainAddress,
                BigInt(selected.changeAmount),
                this.network
            );
        }

        // Sign inputs and Finalize
        tx.sign(this.identity.privateKey());
        tx.finalize();

        // Broadcast
        const txid = await this.onchainProvider.broadcastTransaction(tx.hex);
        return txid;
    }

    async sendOffchain(
        params: SendBitcoinParams,
        zeroFee: boolean = true
    ): Promise<string> {
        if (
            !this.arkProvider ||
            !this.offchainAddress ||
            !this.offchainTapscript
        ) {
            throw new Error("Ark provider not configured");
        }

        const virtualCoins = await this.getVirtualCoins();

        const estimatedFee = zeroFee
            ? 0
            : Math.ceil(174 * (params.feeRate || Wallet.FEE_RATE));
        const totalNeeded = params.amount + estimatedFee;

        const selected = await selectVirtualCoins(virtualCoins, totalNeeded);

        if (!selected || !selected.inputs) {
            throw new Error("Insufficient funds");
        }

        const tx = new btc.Transaction({
            allowUnknownOutputs: true,
            disableScriptCheck: true,
            allowUnknownInputs: true,
        });

        // Add inputs with proper taproot script information
        for (const input of selected.inputs) {
            // Get the first leaf (multisig) since we're using the default tapscript
            const taprootPayment = this.offchainTapscript.toP2TR();
            const scriptHex = hex.encode(
                this.offchainTapscript.getForfeitScript()
            );
            const selectedLeaf = taprootPayment.leaves?.find(
                (l) => hex.encode(l.script) === scriptHex
            );
            if (!selectedLeaf) {
                throw new Error("Selected leaf not found");
            }

            // Add taproot input
            tx.addInput({
                txid: input.txid,
                index: input.vout,
                witnessUtxo: {
                    script: taprootPayment.script,
                    amount: BigInt(input.value),
                },
                tapInternalKey: undefined,
                tapLeafScript: [
                    [
                        {
                            version: TAP_LEAF_VERSION,
                            internalKey: btc.TAPROOT_UNSPENDABLE_KEY,
                            merklePath: selectedLeaf.path,
                        },
                        new Uint8Array([
                            ...selectedLeaf.script,
                            TAP_LEAF_VERSION,
                        ]),
                    ],
                ],
            });
        }

        // Add payment output
        const paymentAddress = ArkAddress.decode(params.address);
        tx.addOutput({
            script: new Uint8Array([
                0x51,
                0x20,
                ...paymentAddress.tweakedPubKey,
            ]),
            amount: BigInt(params.amount),
        });

        // Add change output if needed
        if (selected.changeAmount > 0) {
            tx.addOutput({
                script: this.offchainTapscript.toP2TR().script,
                amount: BigInt(selected.changeAmount),
            });
        }

        // Sign inputs
        tx.sign(this.identity.privateKey(), undefined, new Uint8Array(32));

        const psbt = tx.toPSBT();
        // Broadcast to Ark
        return this.arkProvider.submitVirtualTx(base64.encode(psbt));
    }

    async settle(
        params: SettleParams,
        eventCallback?: (event: SettlementEvent) => void
    ): Promise<string> {
        if (!this.arkProvider) {
            throw new Error("Ark provider not configured");
        }

        // generate a vtxo tree signing key
        const vtxoTreeSigningKey = secp256k1.utils.randomPrivateKey();
        const vtxoTreePublicKey = secp256k1.getPublicKey(vtxoTreeSigningKey);

        // register inputs
        const { requestId } =
            await this.arkProvider!.registerInputsForNextRound(params.inputs);

        // register outputs
        await this.arkProvider!.registerOutputsForNextRound(
            requestId,
            params.outputs,
            [hex.encode(vtxoTreePublicKey)]
        );

        // start pinging every seconds
        const interval = setInterval(() => {
            this.arkProvider?.ping(requestId).catch(stopPing);
        }, 1000);
        let pingRunning = true;
        const stopPing = () => {
            if (pingRunning) {
                pingRunning = false;
                clearInterval(interval);
            }
        };

        // listen to settlement events
        const settlementStream = this.arkProvider.getEventStream();
        let step: SettlementEventType | undefined;

        // the signing session holds the state of the musig2 signing process of the vtxo tree
        // it is created when the vtxo tree is received in Signing event
        let signingSession: TreeSignerSession | undefined;

        const info = await this.arkProvider.getInfo();

        const sweepTapscript = checkSequenceVerifyScript(
            {
                // TODO: remove roundLifetime
                value: info.vtxoTreeExpiry || info.roundLifetime,
                type: info.vtxoTreeExpiry >= 512n ? "seconds" : "blocks",
            },
            hex.decode(info.pubkey).slice(1)
        );

        const sweepTapTreeRoot = tapLeafHash(sweepTapscript);

        for await (const event of settlementStream) {
            if (eventCallback) {
                eventCallback(event);
            }
            switch (event.type) {
                // the settlement failed
                case SettlementEventType.Failed:
                    if (step === undefined) {
                        continue;
                    }
                    stopPing();
                    throw new Error(event.reason);
                // the server has started the signing process of the vtxo tree transactions
                // the server expects the partial musig2 nonces for each tx
                case SettlementEventType.SigningStart:
                    if (step !== undefined) {
                        continue;
                    }
                    stopPing();
                    signingSession = await this.handleSettlementSigningEvent(
                        event,
                        sweepTapTreeRoot,
                        vtxoTreeSigningKey
                    );
                    break;
                // the musig2 nonces of the vtxo tree transactions are generated
                // the server expects now the partial musig2 signatures
                case SettlementEventType.SigningNoncesGenerated:
                    if (step !== SettlementEventType.SigningStart) {
                        continue;
                    }
                    stopPing();
                    if (!signingSession) {
                        throw new Error("Signing session not found");
                    }
                    await this.handleSettlementSigningNoncesGeneratedEvent(
                        event,
                        signingSession
                    );
                    break;
                // the vtxo tree is signed, craft, sign and submit forfeit transactions
                // if any boarding utxos are involved, the settlement tx is also signed
                case SettlementEventType.Finalization:
                    if (step !== SettlementEventType.SigningNoncesGenerated) {
                        continue;
                    }
                    stopPing();
                    await this.handleSettlementFinalizationEvent(
                        event,
                        params.inputs,
                        info
                    );
                    break;
                // the settlement is done, last event to be received
                case SettlementEventType.Finalized:
                    if (step !== SettlementEventType.Finalization) {
                        continue;
                    }
                    return event.roundTxid;
            }

            step = event.type;
        }

        throw new Error("Settlement failed");
    }

    // validates the vtxo tree, creates a signing session and generates the musig2 nonces
    private async handleSettlementSigningEvent(
        event: SigningStartEvent,
        sweepTapTreeRoot: Uint8Array,
        vtxoTreeSigningKey: Uint8Array
    ): Promise<TreeSignerSession> {
        const vtxoTree = event.unsignedVtxoTree;
        if (!this.arkProvider) {
            throw new Error("Ark provider not configured");
        }

        // validate the unsigned vtxo tree
        validateVtxoTree(
            event.unsignedSettlementTx,
            vtxoTree,
            sweepTapTreeRoot
        );

        // TODO check if our registered outputs are in the vtxo tree

        const settlementPsbt = base64.decode(event.unsignedSettlementTx);
        const settlementTx = btc.Transaction.fromPSBT(settlementPsbt);
        const sharedOutput = settlementTx.getOutput(0);
        if (!sharedOutput?.amount) {
            throw new Error("Shared output not found");
        }

        const signingSession = new TreeSignerSession(
            vtxoTreeSigningKey,
            vtxoTree,
            sweepTapTreeRoot,
            sharedOutput.amount
        );

        await this.arkProvider.submitTreeNonces(
            event.id,
            hex.encode(signingSession.publicKey),
            signingSession.getNonces()
        );

        return signingSession;
    }

    private async handleSettlementSigningNoncesGeneratedEvent(
        event: SigningNoncesGeneratedEvent,
        signingSession: TreeSignerSession
    ) {
        if (!this.arkProvider) {
            throw new Error("Ark provider not configured");
        }

        signingSession.setAggregatedNonces(event.treeNonces);
        const signatures = signingSession.sign();

        await this.arkProvider.submitTreeSignatures(
            event.id,
            hex.encode(signingSession.publicKey),
            signatures
        );
    }

    private async handleSettlementFinalizationEvent(
        event: FinalizationEvent,
        inputs: SettleParams["inputs"],
        infos: ArkInfo
    ) {
        if (!this.arkProvider) {
            throw new Error("Ark provider not configured");
        }

        // parse the server forfeit address
        // server is expecting funds to be sent to this address
        const forfeitAddress = btc
            .Address(this.network)
            .decode(infos.forfeitAddress);
        const serverScript = btc.OutScript.encode(forfeitAddress);

        // the signed forfeits transactions to submit
        const signedForfeits: string[] = [];

        const vtxos = await this.getVirtualCoins();
        const settlementPsbt = btc.Transaction.fromPSBT(
            base64.decode(event.roundTx)
        );
        let hasBoardingUtxos = false;
        let connectorsTreeValid = false;

        for (const input of inputs) {
            if (typeof input === "string") continue; // skip notes

            // compute the tapLeafScript from the forfeit script
            const forfeitTapLeafScript = getTapLeafScript(input, this.network);

            // check if the input is an offchain "virtual" coin
            const vtxo = vtxos.find(
                (vtxo) =>
                    vtxo.txid === input.outpoint.txid &&
                    vtxo.vout === input.outpoint.vout
            );
            // boarding utxo, we need to sign the settlement tx
            if (!vtxo) {
                hasBoardingUtxos = true;

                for (let i = 0; i < settlementPsbt.inputsLength; i++) {
                    const settlementInput = settlementPsbt.getInput(i);

                    if (
                        !settlementInput.txid ||
                        settlementInput.index === undefined
                    ) {
                        throw new Error(
                            "The server returned incomplete data. No settlement input found in the PSBT"
                        );
                    }

                    const inputTxId = hex.encode(settlementInput.txid);
                    if (inputTxId !== input.outpoint.txid) continue;
                    if (settlementInput.index !== input.outpoint.vout) continue;

                    // input found in the settlement tx, sign it
                    settlementPsbt.updateInput(i, {
                        tapLeafScript: [forfeitTapLeafScript],
                    });
                    if (
                        !settlementPsbt.signIdx(
                            this.identity.privateKey(),
                            i,
                            undefined,
                            ZERO_32
                        )
                    ) {
                        throw new Error(
                            "Unable to sign the settlement transaction. Check your private key"
                        );
                    }
                }

                continue;
            }

            if (!connectorsTreeValid) {
                // validate that the connectors tree is valid and contains our expected connectors
                validateConnectorsTree(event.roundTx, event.connectors);
                connectorsTreeValid = true;
            }

            const forfeitControlBlock = btc.TaprootControlBlock.encode(
                forfeitTapLeafScript[0]
            );

            const fees = TxWeightEstimator.create()
                .addKeySpendInput() // connector
                .addTapscriptInput(
                    64 * 2, // TODO: handle conditional script
                    forfeitTapLeafScript[1].length,
                    forfeitControlBlock.length
                )
                .addP2WKHOutput()
                .vsize()
                .fee(event.minRelayFeeRate);

            const connectorsLeaves = event.connectors.leaves();
            const connectorOutpoint = event.connectorsIndex.get(
                `${vtxo.txid}:${vtxo.vout}`
            );
            if (!connectorOutpoint) {
                throw new Error("Connector outpoint not found");
            }

            let connectorOutput: TransactionOutput | undefined;
            for (const leaf of connectorsLeaves) {
                if (leaf.txid === connectorOutpoint.txid) {
                    try {
                        const connectorTx = btc.Transaction.fromPSBT(
                            base64.decode(leaf.tx)
                        );
                        connectorOutput = connectorTx.getOutput(
                            connectorOutpoint.vout
                        );
                        break;
                    } catch {
                        throw new Error("Invalid connector tx");
                    }
                }
            }
            if (
                !connectorOutput ||
                !connectorOutput.amount ||
                !connectorOutput.script
            ) {
                throw new Error("Connector output not found");
            }

            const forfeitTx = buildForfeitTx({
                connectorInput: connectorOutpoint,
                connectorAmount: connectorOutput.amount,
                feeAmount: fees,
                serverScript,
                connectorScript: connectorOutput.script,
                vtxoAmount: BigInt(vtxo.value),
                vtxoInput: input.outpoint,
                vtxoScript: ArkAddress.fromTapscripts(
                    hex.decode(infos.pubkey),
                    input.tapscripts,
                    this.network
                ).script,
            });

            // add the tapscript
            forfeitTx.updateInput(1, {
                tapLeafScript: [forfeitTapLeafScript],
            });

            forfeitTx.signIdx(
                this.identity.privateKey(),
                1,
                undefined,
                ZERO_32
            );

            signedForfeits.push(base64.encode(forfeitTx.toPSBT()));
        }

        await this.arkProvider.submitSignedForfeitTxs(
            signedForfeits,
            hasBoardingUtxos
                ? base64.encode(settlementPsbt.toPSBT())
                : undefined
        );
    }

    async signMessage(message: string): Promise<string> {
        const messageHash = sha256(new TextEncoder().encode(message));
        const signature = await this.identity.sign(messageHash);
        return hex.encode(signature);
    }

    /* eslint-disable @typescript-eslint/no-unused-vars */
    async verifyMessage(
        _message: string,
        _signature: string,
        _address: string
    ): Promise<boolean> {
        throw new Error("Method not implemented.");
    }

    async subscribeToEvents(
        _message: string,
        _signature: string,
        _address: string
    ): Promise<void> {
        throw new Error("Method not implemented.");
    }
    /* eslint-enable @typescript-eslint/no-unused-vars */

    dispose() {
        if (this.unsubscribeEvents) {
            this.unsubscribeEvents();
        }
    }
}

function getTapLeafScript(input: SpendableVtxo, network: Network) {
    const forfeitLeafHash = tapLeafHash(
        hex.decode(input.forfeitScript),
        TAP_LEAF_VERSION
    );
    const taprootTree = btc.taprootListToTree(
        input.tapscripts.map((script) => ({
            script: hex.decode(script),
        }))
    );
    const p2tr = btc.p2tr(
        btc.TAPROOT_UNSPENDABLE_KEY,
        taprootTree,
        network,
        true
    );
    if (!p2tr.leaves || !p2tr.tapLeafScript)
        throw new Error("invalid vtxo tapscripts");

    const tapLeafScriptIndex = p2tr.leaves?.findIndex(
        (leaf) => hex.encode(leaf.hash) === hex.encode(forfeitLeafHash)
    );
    if (tapLeafScriptIndex === -1 || tapLeafScriptIndex === undefined) {
        throw new Error("forfeit tapscript not found in vtxo tapscripts");
    }

    return p2tr.tapLeafScript[tapLeafScriptIndex];
}<|MERGE_RESOLUTION|>--- conflicted
+++ resolved
@@ -13,15 +13,10 @@
     VirtualCoin,
     Identity,
     SettleParams,
-<<<<<<< HEAD
-    OffchainInfo,
-    ForfeitVtxoInput,
     ArkTransaction,
     TxType,
-=======
     VtxoTaprootAddress,
     SpendableVtxo,
->>>>>>> 43a1d9ee
 } from "../types/wallet";
 import { ESPLORA_URL, EsploraProvider } from "../providers/esplora";
 import { ArkProvider } from "../providers/ark";
@@ -276,30 +271,32 @@
         return txs;
     }
 
-    private async getBoardingUtxos(): Promise<{
-        utxos: VirtualCoin[];
-        ignoreVtxos: Set<string>;
+    private async getBoardingTxs(): Promise<{
+        boardingTxs: ArkTransaction[];
+        roundsToIgnore: Set<string>;
     }> {
         if (!this.boardingAddress || !this.boardingTapscript) {
-            return { utxos: [], ignoreVtxos: new Set() };
+            return { boardingTxs: [], roundsToIgnore: new Set() };
         }
 
         const txs = await this.onchainProvider.getTransactions(
-            this.boardingAddress
+            this.boardingAddress.address
         );
         const utxos: VirtualCoin[] = [];
-        const ignoreVtxos = new Set<string>();
+        const roundsToIgnore = new Set<string>();
 
         for (const tx of txs) {
             for (let i = 0; i < tx.vout.length; i++) {
                 const vout = tx.vout[i];
-                if (vout.scriptpubkey_address === this.boardingAddress) {
+                if (
+                    vout.scriptpubkey_address === this.boardingAddress.address
+                ) {
                     const spentStatuses =
                         await this.onchainProvider.getTxOutspends(tx.txid);
                     const spentStatus = spentStatuses[i];
 
                     if (spentStatus?.spent) {
-                        ignoreVtxos.add(spentStatus.txid);
+                        roundsToIgnore.add(spentStatus.txid);
                     }
 
                     utxos.push({
@@ -322,15 +319,6 @@
             }
         }
 
-        return { utxos, ignoreVtxos };
-    }
-
-    private async getBoardingTxs(): Promise<{
-        boardingTxs: ArkTransaction[];
-        roundsToIgnore: Set<string>;
-    }> {
-        const { utxos, ignoreVtxos: roundsToIgnore } =
-            await this.getBoardingUtxos();
         const unconfirmedTxs: ArkTransaction[] = [];
         const confirmedTxs: ArkTransaction[] = [];
 
