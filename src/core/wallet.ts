import { clearInterval, setInterval } from "timers";
import { base64, hex } from "@scure/base";
import * as btc from "@scure/btc-signer";
<<<<<<< HEAD
import { secp256k1 } from "@noble/curves/secp256k1";
import { TAP_LEAF_VERSION, tapLeafHash } from "@scure/btc-signer/payment";
import { TransactionOutput } from "@scure/btc-signer/psbt";
=======
import { TAP_LEAF_VERSION, tapLeafHash } from "@scure/btc-signer/payment";
import { clearInterval, setInterval } from "timers";
>>>>>>> 785d9ef0

import { vtxosToTxs } from "../utils/transactionHistory";
import { BIP21 } from "../utils/bip21";
import { ArkAddress } from "../core/address";
import { checkSequenceVerifyScript, VtxoTapscript } from "../core/tapscript";
import { selectCoins, selectVirtualCoins } from "../utils/coinselect";
import { getNetwork, Network, NetworkName } from "./networks";
import {
    ESPLORA_URL,
    EsploraProvider,
    OnchainProvider,
} from "../providers/onchain";
import {
    ArkInfo,
    FinalizationEvent,
    SettlementEvent,
    SettlementEventType,
    SigningNoncesGeneratedEvent,
    SigningStartEvent,
    ArkProvider,
    Output,
    VtxoInput,
    RestArkProvider,
} from "../providers/ark";
import { SignerSession } from "./signingSession";
import { buildForfeitTx } from "./forfeit";
import { TxWeightEstimator } from "../utils/txSizeEstimator";
import { validateConnectorsTree, validateVtxoTree } from "./tree/validation";
import { Identity } from "./identity";

export interface WalletConfig {
    network: NetworkName;
    identity: Identity;
    esploraUrl?: string;
    arkServerUrl?: string;
    arkServerPublicKey?: string;
}

export interface WalletBalance {
    onchain: {
        confirmed: number;
        unconfirmed: number;
        total: number;
    };
    offchain: {
        swept: number;
        settled: number;
        pending: number;
        total: number;
    };
    total: number;
}

export interface SendBitcoinParams {
    address: string;
    amount: number;
    feeRate?: number;
    memo?: string;
}

export interface Recipient {
    address: string;
    amount: number;
}

// SpendableVtxo embed the forfeit script to use as spending path for the boarding utxo or vtxo
export type SpendableVtxo = VtxoInput & {
    forfeitScript: string;
};

export interface SettleParams {
    inputs: (string | SpendableVtxo)[];
    outputs: Output[];
}

// VtxoTaprootAddress embed the tapscripts composing the address
// it admits the internal key is the unspendable x-only public key
export interface VtxoTaprootAddress {
    address: string;
    scripts: {
        exit: string[];
        forfeit: string[];
    };
}

export interface AddressInfo {
    onchain: string;
    offchain?: VtxoTaprootAddress;
    boarding?: VtxoTaprootAddress;
    bip21: string;
}

export interface TapscriptInfo {
    offchain?: string[];
    boarding?: string[];
}

export interface Status {
    confirmed: boolean;
    block_height?: number;
    block_hash?: string;
    block_time?: number;
}

export interface VirtualStatus {
    state: "pending" | "settled" | "swept" | "spent";
    batchTxID?: string;
    batchExpiry?: number;
}

export interface Outpoint {
    txid: string;
    vout: number;
}

export interface Coin extends Outpoint {
    value: number;
    status: Status;
}

export interface VirtualCoin extends Coin {
    virtualStatus: VirtualStatus;
    spentBy?: string;
    createdAt: Date;
}

export enum TxType {
    TxSent = "SENT",
    TxReceived = "RECEIVED",
}

export interface TxKey {
    boardingTxid: string;
    roundTxid: string;
    redeemTxid: string;
}

export interface ArkTransaction {
    key: TxKey;
    type: TxType;
    amount: number;
    settled: boolean;
    createdAt: string;
}

export class Wallet {
    private identity: Identity;
    private network: Network;
    private onchainProvider: OnchainProvider;
    private arkProvider?: ArkProvider;
    private unsubscribeEvents?: () => void;
    private onchainAddress: string;
    private offchainAddress?: VtxoTaprootAddress;
    private boardingAddress?: VtxoTaprootAddress;
    private onchainP2TR: ReturnType<typeof btc.p2tr>;
    private offchainTapscript?: VtxoTapscript;

    public boardingTapscript?: VtxoTapscript;

    static DUST_AMOUNT = BigInt(546); // Bitcoin dust limit in satoshis = 546
    static FEE_RATE = 1; // sats/vbyte

    constructor(config: WalletConfig) {
        this.identity = config.identity;
        this.network = getNetwork(config.network as NetworkName);
        this.onchainProvider = new EsploraProvider(
            config.esploraUrl || ESPLORA_URL[config.network as NetworkName]
        );

        // Derive onchain address
        const pubkey = this.identity.xOnlyPublicKey();
        if (!pubkey) {
            throw new Error("Invalid configured public key");
        }

        // Setup Ark provider and derive offchain address if configured
        if (config.arkServerUrl && config.arkServerPublicKey) {
            this.arkProvider = new RestArkProvider(config.arkServerUrl);

            // Generate tapscripts for Offchain and Boarding address
            const serverPubKey = hex.decode(config.arkServerPublicKey);
            const bareVtxoTapscript = VtxoTapscript.createBareVtxo(
                pubkey,
                serverPubKey,
                this.network
            );
            const boardingTapscript = VtxoTapscript.createBoarding(
                pubkey,
                serverPubKey,
                this.network
            );
            // Save offchain and boarding address
            this.offchainAddress = {
                address: new ArkAddress(
                    serverPubKey,
                    bareVtxoTapscript.toP2TR().tweakedPubkey,
                    this.network
                ).encode(),
                scripts: {
                    exit: [hex.encode(bareVtxoTapscript.getExitScript())],
                    forfeit: [hex.encode(bareVtxoTapscript.getForfeitScript())],
                },
            };
            this.boardingAddress = {
                address: boardingTapscript.toP2TR().address!,
                scripts: {
                    exit: [hex.encode(boardingTapscript.getExitScript())],
                    forfeit: [hex.encode(boardingTapscript.getForfeitScript())],
                },
            };
            // Save tapscripts
            this.offchainTapscript = bareVtxoTapscript;
            this.boardingTapscript = boardingTapscript;
        }

        // Save onchain Taproot address key-path only
        this.onchainP2TR = btc.p2tr(pubkey, undefined, this.network);
        this.onchainAddress = this.onchainP2TR.address!;
    }

    getAddress(): AddressInfo {
        const addressInfo: AddressInfo = {
            onchain: this.onchainAddress,
            bip21: BIP21.create({
                address: this.onchainAddress,
            }),
        };

        // Only include Ark-related fields if Ark provider is configured and address is available
        if (this.arkProvider && this.offchainAddress) {
            addressInfo.offchain = this.offchainAddress;
            addressInfo.bip21 = BIP21.create({
                address: this.onchainAddress,
                ark: this.offchainAddress.address,
            });
            addressInfo.boarding = this.boardingAddress;
        }

        return addressInfo;
    }

    async getBalance(): Promise<WalletBalance> {
        // Get onchain coins
        const coins = await this.getCoins();
        const onchainConfirmed = coins
            .filter((coin) => coin.status.confirmed)
            .reduce((sum, coin) => sum + coin.value, 0);
        const onchainUnconfirmed = coins
            .filter((coin) => !coin.status.confirmed)
            .reduce((sum, coin) => sum + coin.value, 0);
        const onchainTotal = onchainConfirmed + onchainUnconfirmed;

        // Get offchain coins if Ark provider is configured
        let offchainSettled = 0;
        let offchainPending = 0;
        let offchainSwept = 0;
        if (this.arkProvider) {
            const vtxos = await this.getVirtualCoins();
            offchainSettled = vtxos
                .filter((coin) => coin.virtualStatus.state === "settled")
                .reduce((sum, coin) => sum + coin.value, 0);
            offchainPending = vtxos
                .filter((coin) => coin.virtualStatus.state === "pending")
                .reduce((sum, coin) => sum + coin.value, 0);
            offchainSwept = vtxos
                .filter((coin) => coin.virtualStatus.state === "swept")
                .reduce((sum, coin) => sum + coin.value, 0);
        }
        const offchainTotal = offchainSettled + offchainPending;

        return {
            onchain: {
                confirmed: onchainConfirmed,
                unconfirmed: onchainUnconfirmed,
                total: onchainTotal,
            },
            offchain: {
                swept: offchainSwept,
                settled: offchainSettled,
                pending: offchainPending,
                total: offchainTotal,
            },
            total: onchainTotal + offchainTotal,
        };
    }

    async getCoins(): Promise<Coin[]> {
        // TODO: add caching logic to lower the number of requests to provider
        const address = this.getAddress();
        return this.onchainProvider.getCoins(address.onchain);
    }

    async getVtxos(): Promise<(SpendableVtxo & VirtualCoin)[]> {
        if (!this.arkProvider) {
            return [];
        }

        // TODO: add caching logic to lower the number of requests to provider
        const address = this.getAddress();
        if (!address.offchain) {
            return [];
        }

        const { spendableVtxos } = await this.arkProvider.getVirtualCoins(
            address.offchain.address
        );
        return spendableVtxos.map((vtxo) => ({
            ...vtxo,
            outpoint: {
                txid: vtxo.txid,
                vout: vtxo.vout,
            },
            forfeitScript: address.offchain!.scripts.forfeit[0],
            tapscripts: [
                ...address.offchain!.scripts.forfeit,
                ...address.offchain!.scripts.exit,
            ],
        }));
    }

    async getVirtualCoins(): Promise<VirtualCoin[]> {
        if (!this.arkProvider) {
            return [];
        }

        const address = this.getAddress();
        if (!address.offchain) {
            return [];
        }

        return this.arkProvider
            .getVirtualCoins(address.offchain.address)
            .then(({ spendableVtxos }) => spendableVtxos);
    }

    async getTransactionHistory(): Promise<ArkTransaction[]> {
        if (!this.arkProvider) {
            return [];
        }

        const { spendableVtxos, spentVtxos } =
            await this.arkProvider.getVirtualCoins(
                this.offchainAddress!.address
            );
        const { boardingTxs, roundsToIgnore } = await this.getBoardingTxs();

        // convert VTXOs to offchain transactions
        const offchainTxs = vtxosToTxs(
            spendableVtxos,
            spentVtxos,
            roundsToIgnore
        );

        const txs = [...boardingTxs, ...offchainTxs];

        // sort transactions by creation time in descending order (newest first)
        txs.sort(
            (a, b) =>
                new Date(b.createdAt).getTime() -
                new Date(a.createdAt).getTime()
        );

        return txs;
    }

    private async getBoardingTxs(): Promise<{
        boardingTxs: ArkTransaction[];
        roundsToIgnore: Set<string>;
    }> {
        if (!this.boardingAddress || !this.boardingTapscript) {
            return { boardingTxs: [], roundsToIgnore: new Set() };
        }

        const txs = await this.onchainProvider.getTransactions(
            this.boardingAddress.address
        );
        const utxos: VirtualCoin[] = [];
        const roundsToIgnore = new Set<string>();

        for (const tx of txs) {
            for (let i = 0; i < tx.vout.length; i++) {
                const vout = tx.vout[i];
                if (
                    vout.scriptpubkey_address === this.boardingAddress.address
                ) {
                    const spentStatuses =
                        await this.onchainProvider.getTxOutspends(tx.txid);
                    const spentStatus = spentStatuses[i];

                    if (spentStatus?.spent) {
                        roundsToIgnore.add(spentStatus.txid);
                    }

                    utxos.push({
                        txid: tx.txid,
                        vout: i,
                        value: Number(vout.value),
                        status: {
                            confirmed: tx.status.confirmed,
                            block_time: tx.status.block_time,
                        },
                        virtualStatus: {
                            state: spentStatus?.spent ? "swept" : "pending",
                            batchTxID: spentStatus?.spent
                                ? spentStatus.txid
                                : undefined,
                        },
                        createdAt: new Date(tx.status.block_time * 1000),
                    });
                }
            }
        }

        const unconfirmedTxs: ArkTransaction[] = [];
        const confirmedTxs: ArkTransaction[] = [];

        for (const utxo of utxos) {
            const tx: ArkTransaction = {
                key: {
                    boardingTxid: utxo.txid,
                    roundTxid: "",
                    redeemTxid: "",
                },
                amount: utxo.value,
                type: TxType.TxReceived,
                settled: utxo.virtualStatus.state === "swept",
                createdAt: utxo.status.block_time
                    ? new Date(utxo.status.block_time * 1000).toISOString()
                    : new Date().toISOString(),
            };

            if (!utxo.status.block_time) {
                unconfirmedTxs.push(tx);
            } else {
                confirmedTxs.push(tx);
            }
        }

        return {
            boardingTxs: [...unconfirmedTxs, ...confirmedTxs],
            roundsToIgnore,
        };
    }

    async getBoardingUtxos(): Promise<SpendableVtxo[]> {
        if (!this.arkProvider) {
            return [];
        }

        if (!this.boardingAddress) {
            throw new Error("Boarding address not configured");
        }

        const boardingUtxos = await this.onchainProvider.getCoins(
            this.boardingAddress.address
        );

        return boardingUtxos.map((coin) => ({
            ...coin,
            outpoint: {
                txid: coin.txid,
                vout: coin.vout,
            },
            forfeitScript: this.boardingAddress!.scripts.forfeit[0],
            tapscripts: [
                ...this.boardingAddress!.scripts.forfeit,
                ...this.boardingAddress!.scripts.exit,
            ],
        }));
    }

    async sendBitcoin(
        params: SendBitcoinParams,
        zeroFee: boolean = true
    ): Promise<string> {
        if (params.amount <= 0) {
            throw new Error("Amount must be positive");
        }

        if (params.amount < Wallet.DUST_AMOUNT) {
            throw new Error("Amount is below dust limit");
        }

        // If Ark is configured and amount is suitable, send via offchain
        if (this.arkProvider && this.isOffchainSuitable(params)) {
            return this.sendOffchain(params, zeroFee);
        }

        // Otherwise, send via onchain
        return this.sendOnchain(params);
    }

    private isOffchainSuitable(params: SendBitcoinParams): boolean {
        try {
            ArkAddress.decode(params.address);
            return true;
        } catch (e) {
            return false;
        }
    }

    async sendOnchain(params: SendBitcoinParams): Promise<string> {
        const coins = await this.getCoins();
        const feeRate = params.feeRate || Wallet.FEE_RATE;

        // Ensure fee is an integer by rounding up
        const estimatedFee = Math.ceil(174 * feeRate);
        const totalNeeded = params.amount + estimatedFee;

        // Select coins
        const selected = selectCoins(coins, totalNeeded);
        if (!selected.inputs) {
            throw new Error("Insufficient funds");
        }

        // Create transaction
        let tx = new btc.Transaction();

        // Add inputs
        for (const input of selected.inputs) {
            tx.addInput({
                txid: input.txid,
                index: input.vout,
                witnessUtxo: {
                    script: this.onchainP2TR.script,
                    amount: BigInt(input.value),
                },
                tapInternalKey: this.onchainP2TR.tapInternalKey,
                tapMerkleRoot: this.onchainP2TR.tapMerkleRoot,
            });
        }

        // Add payment output
        tx.addOutputAddress(
            params.address,
            BigInt(params.amount),
            this.network
        );
        // Add change output if needed
        if (selected.changeAmount > 0) {
            tx.addOutputAddress(
                this.onchainAddress,
                BigInt(selected.changeAmount),
                this.network
            );
        }

        // Sign inputs and Finalize
        tx = await this.identity.sign(tx);
        tx.finalize();

        // Broadcast
        const txid = await this.onchainProvider.broadcastTransaction(tx.hex);
        return txid;
    }

    async sendOffchain(
        params: SendBitcoinParams,
        zeroFee: boolean = true
    ): Promise<string> {
        if (
            !this.arkProvider ||
            !this.offchainAddress ||
            !this.offchainTapscript
        ) {
            throw new Error("Ark provider not configured");
        }

        const virtualCoins = await this.getVirtualCoins();

        const estimatedFee = zeroFee
            ? 0
            : Math.ceil(174 * (params.feeRate || Wallet.FEE_RATE));
        const totalNeeded = params.amount + estimatedFee;

        const selected = await selectVirtualCoins(virtualCoins, totalNeeded);

        if (!selected || !selected.inputs) {
            throw new Error("Insufficient funds");
        }

        let tx = new btc.Transaction({
            allowUnknownOutputs: true,
            disableScriptCheck: true,
            allowUnknownInputs: true,
        });

        // Add inputs with proper taproot script information
        for (const input of selected.inputs) {
            // Get the first leaf (multisig) since we're using the default tapscript
            const taprootPayment = this.offchainTapscript.toP2TR();
            const scriptHex = hex.encode(
                this.offchainTapscript.getForfeitScript()
            );
            const selectedLeaf = taprootPayment.leaves?.find(
                (l) => hex.encode(l.script) === scriptHex
            );
            if (!selectedLeaf) {
                throw new Error("Selected leaf not found");
            }

            // Add taproot input
            tx.addInput({
                txid: input.txid,
                index: input.vout,
                witnessUtxo: {
                    script: taprootPayment.script,
                    amount: BigInt(input.value),
                },
                tapInternalKey: undefined,
                tapLeafScript: [
                    [
                        {
                            version: TAP_LEAF_VERSION,
                            internalKey: btc.TAPROOT_UNSPENDABLE_KEY,
                            merklePath: selectedLeaf.path,
                        },
                        new Uint8Array([
                            ...selectedLeaf.script,
                            TAP_LEAF_VERSION,
                        ]),
                    ],
                ],
            });
        }

        // Add payment output
        const paymentAddress = ArkAddress.decode(params.address);
        tx.addOutput({
            script: new Uint8Array([
                0x51,
                0x20,
                ...paymentAddress.tweakedPubKey,
            ]),
            amount: BigInt(params.amount),
        });

        // Add change output if needed
        if (selected.changeAmount > 0) {
            tx.addOutput({
                script: this.offchainTapscript.toP2TR().script,
                amount: BigInt(selected.changeAmount),
            });
        }

        // Sign inputs
        tx = await this.identity.sign(tx);

        const psbt = tx.toPSBT();
        // Broadcast to Ark
        return this.arkProvider.submitVirtualTx(base64.encode(psbt));
    }

    async settle(
        params: SettleParams,
        eventCallback?: (event: SettlementEvent) => void
    ): Promise<string> {
        if (!this.arkProvider) {
            throw new Error("Ark provider not configured");
        }

        // register inputs
        const { requestId } =
            await this.arkProvider!.registerInputsForNextRound(params.inputs);

        // session holds the state of the musig2 signing process of the vtxo tree
        const session = this.identity.signerSession();

        // register outputs
        await this.arkProvider.registerOutputsForNextRound(
            requestId,
            params.outputs,
            [hex.encode(session.getPublicKey())]
        );

        // start pinging every seconds
        const interval = setInterval(() => {
            this.arkProvider?.ping(requestId).catch(stopPing);
        }, 1000);
        let pingRunning = true;
        const stopPing = () => {
            if (pingRunning) {
                pingRunning = false;
                clearInterval(interval);
            }
        };

        // listen to settlement events
        const settlementStream = this.arkProvider.getEventStream();
        let step: SettlementEventType | undefined;

        const info = await this.arkProvider.getInfo();

        const sweepTapscript = checkSequenceVerifyScript(
            {
                value: info.batchExpiry,
                type: info.batchExpiry >= 512n ? "seconds" : "blocks",
            },
            hex.decode(info.pubkey).slice(1)
        );

        const sweepTapTreeRoot = tapLeafHash(sweepTapscript);

        for await (const event of settlementStream) {
            if (eventCallback) {
                eventCallback(event);
            }
            switch (event.type) {
                // the settlement failed
                case SettlementEventType.Failed:
                    if (step === undefined) {
                        continue;
                    }
                    stopPing();
                    throw new Error(event.reason);
                // the server has started the signing process of the vtxo tree transactions
                // the server expects the partial musig2 nonces for each tx
                case SettlementEventType.SigningStart:
                    if (step !== undefined) {
                        continue;
                    }
                    stopPing();
                    if (!session) {
                        throw new Error("Signing session not found");
                    }
                    await this.handleSettlementSigningEvent(
                        event,
                        sweepTapTreeRoot,
                        session
                    );
                    break;
                // the musig2 nonces of the vtxo tree transactions are generated
                // the server expects now the partial musig2 signatures
                case SettlementEventType.SigningNoncesGenerated:
                    if (step !== SettlementEventType.SigningStart) {
                        continue;
                    }
                    stopPing();
                    if (!session) {
                        throw new Error("Signing session not found");
                    }
                    await this.handleSettlementSigningNoncesGeneratedEvent(
                        event,
                        session
                    );
                    break;
                // the vtxo tree is signed, craft, sign and submit forfeit transactions
                // if any boarding utxos are involved, the settlement tx is also signed
                case SettlementEventType.Finalization:
                    if (step !== SettlementEventType.SigningNoncesGenerated) {
                        continue;
                    }
                    stopPing();
                    await this.handleSettlementFinalizationEvent(
                        event,
                        params.inputs,
                        info
                    );
                    break;
                // the settlement is done, last event to be received
                case SettlementEventType.Finalized:
                    if (step !== SettlementEventType.Finalization) {
                        continue;
                    }
                    return event.roundTxid;
            }

            step = event.type;
        }

        throw new Error("Settlement failed");
    }

    // validates the vtxo tree, creates a signing session and generates the musig2 nonces
    private async handleSettlementSigningEvent(
        event: SigningStartEvent,
        sweepTapTreeRoot: Uint8Array,
        session: SignerSession
    ) {
        const vtxoTree = event.unsignedVtxoTree;
        if (!this.arkProvider) {
            throw new Error("Ark provider not configured");
        }

        // validate the unsigned vtxo tree
        validateVtxoTree(
            event.unsignedSettlementTx,
            vtxoTree,
            sweepTapTreeRoot
        );

        // TODO check if our registered outputs are in the vtxo tree

        const settlementPsbt = base64.decode(event.unsignedSettlementTx);
        const settlementTx = btc.Transaction.fromPSBT(settlementPsbt);
        const sharedOutput = settlementTx.getOutput(0);
        if (!sharedOutput?.amount) {
            throw new Error("Shared output not found");
        }

        session.init(vtxoTree, sweepTapTreeRoot, sharedOutput.amount);

        await this.arkProvider.submitTreeNonces(
            event.id,
            hex.encode(session.getPublicKey()),
            session.getNonces()
        );
    }

    private async handleSettlementSigningNoncesGeneratedEvent(
        event: SigningNoncesGeneratedEvent,
        session: SignerSession
    ) {
        if (!this.arkProvider) {
            throw new Error("Ark provider not configured");
        }

        session.setAggregatedNonces(event.treeNonces);
        const signatures = session.sign();

        await this.arkProvider.submitTreeSignatures(
            event.id,
            hex.encode(session.getPublicKey()),
            signatures
        );
    }

    private async handleSettlementFinalizationEvent(
        event: FinalizationEvent,
        inputs: SettleParams["inputs"],
        infos: ArkInfo
    ) {
        if (!this.arkProvider) {
            throw new Error("Ark provider not configured");
        }

        // parse the server forfeit address
        // server is expecting funds to be sent to this address
        const forfeitAddress = btc
            .Address(this.network)
            .decode(infos.forfeitAddress);
        const serverScript = btc.OutScript.encode(forfeitAddress);

        // the signed forfeits transactions to submit
        const signedForfeits: string[] = [];

        const vtxos = await this.getVirtualCoins();
        let settlementPsbt = btc.Transaction.fromPSBT(
            base64.decode(event.roundTx)
        );
        let hasBoardingUtxos = false;
        let connectorsTreeValid = false;

        for (const input of inputs) {
            if (typeof input === "string") continue; // skip notes

            // compute the tapLeafScript from the forfeit script
            const forfeitTapLeafScript = getTapLeafScript(input, this.network);

            // check if the input is an offchain "virtual" coin
            const vtxo = vtxos.find(
                (vtxo) =>
                    vtxo.txid === input.outpoint.txid &&
                    vtxo.vout === input.outpoint.vout
            );
            // boarding utxo, we need to sign the settlement tx
            if (!vtxo) {
                hasBoardingUtxos = true;

                const inputIndexes: number[] = [];
                for (let i = 0; i < settlementPsbt.inputsLength; i++) {
                    const settlementInput = settlementPsbt.getInput(i);

                    if (
                        !settlementInput.txid ||
                        settlementInput.index === undefined
                    ) {
                        throw new Error(
                            "The server returned incomplete data. No settlement input found in the PSBT"
                        );
                    }

                    const inputTxId = hex.encode(settlementInput.txid);
                    if (inputTxId !== input.outpoint.txid) continue;
                    if (settlementInput.index !== input.outpoint.vout) continue;

                    // input found in the settlement tx, sign it
                    settlementPsbt.updateInput(i, {
                        tapLeafScript: [forfeitTapLeafScript],
                    });
                    inputIndexes.push(i);
                }
                settlementPsbt = await this.identity.sign(
                    settlementPsbt,
                    inputIndexes
                );

                continue;
            }

            if (!connectorsTreeValid) {
                // validate that the connectors tree is valid and contains our expected connectors
                validateConnectorsTree(event.roundTx, event.connectors);
                connectorsTreeValid = true;
            }

            const forfeitControlBlock = btc.TaprootControlBlock.encode(
                forfeitTapLeafScript[0]
            );

            const fees = TxWeightEstimator.create()
                .addKeySpendInput() // connector
                .addTapscriptInput(
                    64 * 2, // TODO: handle conditional script
                    forfeitTapLeafScript[1].length,
                    forfeitControlBlock.length
                )
                .addP2WKHOutput()
                .vsize()
                .fee(event.minRelayFeeRate);

            const connectorsLeaves = event.connectors.leaves();
            const connectorOutpoint = event.connectorsIndex.get(
                `${vtxo.txid}:${vtxo.vout}`
            );
            if (!connectorOutpoint) {
                throw new Error("Connector outpoint not found");
            }

            let connectorOutput: TransactionOutput | undefined;
            for (const leaf of connectorsLeaves) {
                if (leaf.txid === connectorOutpoint.txid) {
                    try {
                        const connectorTx = btc.Transaction.fromPSBT(
                            base64.decode(leaf.tx)
                        );
                        connectorOutput = connectorTx.getOutput(
                            connectorOutpoint.vout
                        );
                        break;
                    } catch {
                        throw new Error("Invalid connector tx");
                    }
                }
            }
            if (
                !connectorOutput ||
                !connectorOutput.amount ||
                !connectorOutput.script
            ) {
                throw new Error("Connector output not found");
            }

            let forfeitTx = buildForfeitTx({
                connectorInput: connectorOutpoint,
                connectorAmount: connectorOutput.amount,
                feeAmount: fees,
                serverScript,
                connectorScript: connectorOutput.script,
                vtxoAmount: BigInt(vtxo.value),
                vtxoInput: input.outpoint,
                vtxoScript: ArkAddress.fromTapscripts(
                    hex.decode(infos.pubkey),
                    input.tapscripts,
                    this.network
                ).script,
            });

            // add the tapscript
            forfeitTx.updateInput(1, {
                tapLeafScript: [forfeitTapLeafScript],
            });

            // do not sign the connector input
            forfeitTx = await this.identity.sign(forfeitTx, [1]);

            signedForfeits.push(base64.encode(forfeitTx.toPSBT()));
        }

        await this.arkProvider.submitSignedForfeitTxs(
            signedForfeits,
            hasBoardingUtxos
                ? base64.encode(settlementPsbt.toPSBT())
                : undefined
        );
    }

    async subscribeToEvents(
        _message: string,
        _signature: string,
        _address: string
    ): Promise<void> {
        throw new Error("Method not implemented.");
    }
    /* eslint-enable @typescript-eslint/no-unused-vars */

    dispose() {
        if (this.unsubscribeEvents) {
            this.unsubscribeEvents();
        }
    }
}

function getTapLeafScript(input: SpendableVtxo, network: Network) {
    const forfeitLeafHash = tapLeafHash(
        hex.decode(input.forfeitScript),
        TAP_LEAF_VERSION
    );
    const taprootTree = btc.taprootListToTree(
        input.tapscripts.map((script) => ({
            script: hex.decode(script),
        }))
    );
    const p2tr = btc.p2tr(
        btc.TAPROOT_UNSPENDABLE_KEY,
        taprootTree,
        network,
        true
    );
    if (!p2tr.leaves || !p2tr.tapLeafScript)
        throw new Error("invalid vtxo tapscripts");

    const tapLeafScriptIndex = p2tr.leaves?.findIndex(
        (leaf) => hex.encode(leaf.hash) === hex.encode(forfeitLeafHash)
    );
    if (tapLeafScriptIndex === -1 || tapLeafScriptIndex === undefined) {
        throw new Error("forfeit tapscript not found in vtxo tapscripts");
    }

    return p2tr.tapLeafScript[tapLeafScriptIndex];
}<|MERGE_RESOLUTION|>--- conflicted
+++ resolved
@@ -1,14 +1,7 @@
-import { clearInterval, setInterval } from "timers";
 import { base64, hex } from "@scure/base";
 import * as btc from "@scure/btc-signer";
-<<<<<<< HEAD
-import { secp256k1 } from "@noble/curves/secp256k1";
 import { TAP_LEAF_VERSION, tapLeafHash } from "@scure/btc-signer/payment";
 import { TransactionOutput } from "@scure/btc-signer/psbt";
-=======
-import { TAP_LEAF_VERSION, tapLeafHash } from "@scure/btc-signer/payment";
-import { clearInterval, setInterval } from "timers";
->>>>>>> 785d9ef0
 
 import { vtxosToTxs } from "../utils/transactionHistory";
 import { BIP21 } from "../utils/bip21";
