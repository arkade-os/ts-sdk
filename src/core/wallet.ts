import { base64, hex } from "@scure/base";
import { sha256 } from "@noble/hashes/sha256";
import * as btc from "@scure/btc-signer";
<<<<<<< HEAD
import { vtxosToTxs } from "../utils/transactionHistory";

import {
    Wallet as IWallet,
    WalletConfig,
    WalletBalance,
    SendBitcoinParams,
    AddressInfo,
    Coin,
    VirtualCoin,
    Identity,
    SettleParams,
    ArkTransaction,
    TxType,
    VtxoTaprootAddress,
    SpendableVtxo,
} from "../types/wallet";
import { ESPLORA_URL, EsploraProvider } from "../providers/esplora";
import { ArkProvider } from "../providers/ark";
=======
import { TAP_LEAF_VERSION, tapLeafHash } from "@scure/btc-signer/payment";
import { secp256k1 } from "@noble/curves/secp256k1";
import { clearInterval, setInterval } from "timers";

>>>>>>> 3903a1d5
import { BIP21 } from "../utils/bip21";
import { ArkAddress } from "../core/address";
import { checkSequenceVerifyScript, VtxoTapscript } from "../core/tapscript";
import { selectCoins, selectVirtualCoins } from "../utils/coinselect";
import { getNetwork, Network, NetworkName } from "./networks";
import {
    ESPLORA_URL,
    EsploraProvider,
    OnchainProvider,
} from "../providers/onchain";
import {
    ArkInfo,
    FinalizationEvent,
    SettlementEvent,
    SettlementEventType,
    SigningNoncesGeneratedEvent,
    SigningStartEvent,
    ArkProvider,
    Output,
    VtxoInput,
    RestArkProvider,
} from "../providers/ark";
import { TreeSignerSession } from "./signingSession";
import { buildForfeitTx } from "./forfeit";
import { TxWeightEstimator } from "../utils/txSizeEstimator";
import { validateConnectorsTree, validateVtxoTree } from "./tree/validation";
import { TransactionOutput } from "@scure/btc-signer/psbt";
import { Identity } from "./identity";

const ZERO_32 = new Uint8Array([
    0x00, 0x00, 0x00, 0x00, 0x00, 0x00, 0x00, 0x00, 0x00, 0x00, 0x00, 0x00,
    0x00, 0x00, 0x00, 0x00, 0x00, 0x00, 0x00, 0x00, 0x00, 0x00, 0x00, 0x00,
    0x00, 0x00, 0x00, 0x00, 0x00, 0x00, 0x00, 0x00,
]);

export interface WalletConfig {
    network: NetworkName;
    identity: Identity;
    esploraUrl?: string;
    arkServerUrl?: string;
    arkServerPublicKey?: string;
}

export interface WalletBalance {
    onchain: {
        confirmed: number;
        unconfirmed: number;
        total: number;
    };
    offchain: {
        swept: number;
        settled: number;
        pending: number;
        total: number;
    };
    total: number;
}

export interface SendBitcoinParams {
    address: string;
    amount: number;
    feeRate?: number;
    memo?: string;
}

export interface Recipient {
    address: string;
    amount: number;
}

// SpendableVtxo embed the forfeit script to use as spending path for the boarding utxo or vtxo
export type SpendableVtxo = VtxoInput & {
    forfeitScript: string;
};

export interface SettleParams {
    inputs: (string | SpendableVtxo)[];
    outputs: Output[];
}

// VtxoTaprootAddress embed the tapscripts composing the address
// it admits the internal key is the unspendable x-only public key
export interface VtxoTaprootAddress {
    address: string;
    scripts: {
        exit: string[];
        forfeit: string[];
    };
}

export interface AddressInfo {
    onchain: string;
    offchain?: VtxoTaprootAddress;
    boarding?: VtxoTaprootAddress;
    bip21: string;
}

export interface TapscriptInfo {
    offchain?: string[];
    boarding?: string[];
}

export interface Status {
    confirmed: boolean;
    block_height?: number;
    block_hash?: string;
    block_time?: number;
}

export interface VirtualStatus {
    state: "pending" | "settled" | "swept" | "spent";
    batchTxID?: string;
    batchExpiry?: number;
}

export interface Outpoint {
    txid: string;
    vout: number;
}

export interface Coin extends Outpoint {
    value: number;
    status: Status;
}

export interface VirtualCoin extends Coin {
    virtualStatus: VirtualStatus;
}

export class Wallet {
    private identity: Identity;
    private network: Network;
    private onchainProvider: OnchainProvider;
    private arkProvider?: ArkProvider;
    private unsubscribeEvents?: () => void;
    private onchainAddress: string;
    private offchainAddress?: VtxoTaprootAddress;
    private boardingAddress?: VtxoTaprootAddress;
    private onchainP2TR: ReturnType<typeof btc.p2tr>;
    private offchainTapscript?: VtxoTapscript;

    public boardingTapscript?: VtxoTapscript;

    static DUST_AMOUNT = BigInt(546); // Bitcoin dust limit in satoshis = 546
    static FEE_RATE = 1; // sats/vbyte

    constructor(config: WalletConfig) {
        this.identity = config.identity;
        this.network = getNetwork(config.network as NetworkName);
        this.onchainProvider = new EsploraProvider(
            config.esploraUrl || ESPLORA_URL[config.network as NetworkName]
        );

        // Derive onchain address
        const pubkey = this.identity.xOnlyPublicKey();
        if (!pubkey) {
            throw new Error("Invalid configured public key");
        }

        // Setup Ark provider and derive offchain address if configured
        if (config.arkServerUrl && config.arkServerPublicKey) {
            this.arkProvider = new RestArkProvider(config.arkServerUrl);

            // Generate tapscripts for Offchain and Boarding address
            const serverPubKey = hex.decode(config.arkServerPublicKey);
            const bareVtxoTapscript = VtxoTapscript.createBareVtxo(
                pubkey,
                serverPubKey,
                this.network
            );
            const boardingTapscript = VtxoTapscript.createBoarding(
                pubkey,
                serverPubKey,
                this.network
            );
            // Save offchain and boarding address
            this.offchainAddress = {
                address: new ArkAddress(
                    serverPubKey,
                    bareVtxoTapscript.toP2TR().tweakedPubkey,
                    this.network
                ).encode(),
                scripts: {
                    exit: [hex.encode(bareVtxoTapscript.getExitScript())],
                    forfeit: [hex.encode(bareVtxoTapscript.getForfeitScript())],
                },
            };
            this.boardingAddress = {
                address: boardingTapscript.toP2TR().address!,
                scripts: {
                    exit: [hex.encode(boardingTapscript.getExitScript())],
                    forfeit: [hex.encode(boardingTapscript.getForfeitScript())],
                },
            };
            // Save tapscripts
            this.offchainTapscript = bareVtxoTapscript;
            this.boardingTapscript = boardingTapscript;
        }

        // Save onchain Taproot address key-path only
        this.onchainP2TR = btc.p2tr(pubkey, undefined, this.network);
        this.onchainAddress = this.onchainP2TR.address!;
    }

    getAddress(): AddressInfo {
        const addressInfo: AddressInfo = {
            onchain: this.onchainAddress,
            bip21: BIP21.create({
                address: this.onchainAddress,
            }),
        };

        // Only include Ark-related fields if Ark provider is configured and address is available
        if (this.arkProvider && this.offchainAddress) {
            addressInfo.offchain = this.offchainAddress;
            addressInfo.bip21 = BIP21.create({
                address: this.onchainAddress,
                ark: this.offchainAddress.address,
            });
            addressInfo.boarding = this.boardingAddress;
        }

        return addressInfo;
    }

    async getBalance(): Promise<WalletBalance> {
        // Get onchain coins
        const coins = await this.getCoins();
        const onchainConfirmed = coins
            .filter((coin) => coin.status.confirmed)
            .reduce((sum, coin) => sum + coin.value, 0);
        const onchainUnconfirmed = coins
            .filter((coin) => !coin.status.confirmed)
            .reduce((sum, coin) => sum + coin.value, 0);
        const onchainTotal = onchainConfirmed + onchainUnconfirmed;

        // Get offchain coins if Ark provider is configured
        let offchainSettled = 0;
        let offchainPending = 0;
        let offchainSwept = 0;
        if (this.arkProvider) {
            const vtxos = await this.getVirtualCoins();
            offchainSettled = vtxos
                .filter((coin) => coin.virtualStatus.state === "settled")
                .reduce((sum, coin) => sum + coin.value, 0);
            offchainPending = vtxos
                .filter((coin) => coin.virtualStatus.state === "pending")
                .reduce((sum, coin) => sum + coin.value, 0);
            offchainSwept = vtxos
                .filter((coin) => coin.virtualStatus.state === "swept")
                .reduce((sum, coin) => sum + coin.value, 0);
        }
        const offchainTotal = offchainSettled + offchainPending;

        return {
            onchain: {
                confirmed: onchainConfirmed,
                unconfirmed: onchainUnconfirmed,
                total: onchainTotal,
            },
            offchain: {
                swept: offchainSwept,
                settled: offchainSettled,
                pending: offchainPending,
                total: offchainTotal,
            },
            total: onchainTotal + offchainTotal,
        };
    }

    async getCoins(): Promise<Coin[]> {
        // TODO: add caching logic to lower the number of requests to provider
        const address = this.getAddress();
        return this.onchainProvider.getCoins(address.onchain);
    }

    async getVtxos(): Promise<(SpendableVtxo & VirtualCoin)[]> {
        if (!this.arkProvider) {
            return [];
        }

        // TODO: add caching logic to lower the number of requests to provider
        const address = this.getAddress();
        if (!address.offchain) {
            return [];
        }

        const { spendableVtxos } = await this.arkProvider.getVirtualCoins(
            address.offchain.address
        );
        return spendableVtxos.map((vtxo) => ({
            ...vtxo,
            outpoint: {
                txid: vtxo.txid,
                vout: vtxo.vout,
            },
            forfeitScript: address.offchain!.scripts.forfeit[0],
            tapscripts: [
                ...address.offchain!.scripts.forfeit,
                ...address.offchain!.scripts.exit,
            ],
        }));
    }

    async getVirtualCoins(): Promise<VirtualCoin[]> {
        if (!this.arkProvider) {
            return [];
        }

        const address = this.getAddress();
        if (!address.offchain) {
            return [];
        }

        return this.arkProvider
            .getVirtualCoins(address.offchain.address)
            .then(({ spendableVtxos }) => spendableVtxos);
    }

    async getTransactionHistory(): Promise<ArkTransaction[]> {
        if (!this.arkProvider) {
            return [];
        }

        const { spendableVtxos, spentVtxos } =
            await this.arkProvider.getVirtualCoins(
                this.offchainAddress!.address
            );
        const { boardingTxs, roundsToIgnore } = await this.getBoardingTxs();

        // convert VTXOs to offchain transactions
        const offchainTxs = vtxosToTxs(
            spendableVtxos,
            spentVtxos,
            roundsToIgnore
        );

        const txs = [...boardingTxs, ...offchainTxs];

        // sort transactions by creation time in descending order (newest first)
        txs.sort(
            (a, b) =>
                new Date(b.createdAt).getTime() -
                new Date(a.createdAt).getTime()
        );

        return txs;
    }

    private async getBoardingTxs(): Promise<{
        boardingTxs: ArkTransaction[];
        roundsToIgnore: Set<string>;
    }> {
        if (!this.boardingAddress || !this.boardingTapscript) {
            return { boardingTxs: [], roundsToIgnore: new Set() };
        }

        const txs = await this.onchainProvider.getTransactions(
            this.boardingAddress.address
        );
        const utxos: VirtualCoin[] = [];
        const roundsToIgnore = new Set<string>();

        for (const tx of txs) {
            for (let i = 0; i < tx.vout.length; i++) {
                const vout = tx.vout[i];
                if (
                    vout.scriptpubkey_address === this.boardingAddress.address
                ) {
                    const spentStatuses =
                        await this.onchainProvider.getTxOutspends(tx.txid);
                    const spentStatus = spentStatuses[i];

                    if (spentStatus?.spent) {
                        roundsToIgnore.add(spentStatus.txid);
                    }

                    utxos.push({
                        txid: tx.txid,
                        vout: i,
                        value: Number(vout.value),
                        status: {
                            confirmed: tx.status.confirmed,
                            block_time: tx.status.block_time,
                        },
                        virtualStatus: {
                            state: spentStatus?.spent ? "swept" : "pending",
                            batchTxID: spentStatus?.spent
                                ? spentStatus.txid
                                : undefined,
                        },
                        createdAt: new Date(tx.status.block_time * 1000),
                    });
                }
            }
        }

        const unconfirmedTxs: ArkTransaction[] = [];
        const confirmedTxs: ArkTransaction[] = [];

        for (const utxo of utxos) {
            const tx: ArkTransaction = {
                key: {
                    boardingTxid: utxo.txid,
                    roundTxid: "",
                    redeemTxid: "",
                },
                amount: utxo.value,
                type: TxType.TxReceived,
                settled: utxo.virtualStatus.state === "swept",
                createdAt: utxo.status.block_time
                    ? new Date(utxo.status.block_time * 1000).toISOString()
                    : new Date().toISOString(),
            };

            if (!utxo.status.block_time) {
                unconfirmedTxs.push(tx);
            } else {
                confirmedTxs.push(tx);
            }
        }

        return {
            boardingTxs: [...unconfirmedTxs, ...confirmedTxs],
            roundsToIgnore,
        };
    }

    async getBoardingUtxos(): Promise<SpendableVtxo[]> {
        if (!this.arkProvider) {
            return [];
        }

        if (!this.boardingAddress) {
            throw new Error("Boarding address not configured");
        }

        const boardingUtxos = await this.onchainProvider.getCoins(
            this.boardingAddress.address
        );

        return boardingUtxos.map((coin) => ({
            ...coin,
            outpoint: {
                txid: coin.txid,
                vout: coin.vout,
            },
            forfeitScript: this.boardingAddress!.scripts.forfeit[0],
            tapscripts: [
                ...this.boardingAddress!.scripts.forfeit,
                ...this.boardingAddress!.scripts.exit,
            ],
        }));
    }

    async sendBitcoin(
        params: SendBitcoinParams,
        zeroFee: boolean = true
    ): Promise<string> {
        if (params.amount <= 0) {
            throw new Error("Amount must be positive");
        }

        if (params.amount < Wallet.DUST_AMOUNT) {
            throw new Error("Amount is below dust limit");
        }

        // If Ark is configured and amount is suitable, send via offchain
        if (this.arkProvider && this.isOffchainSuitable(params)) {
            return this.sendOffchain(params, zeroFee);
        }

        // Otherwise, send via onchain
        return this.sendOnchain(params);
    }

    private isOffchainSuitable(params: SendBitcoinParams): boolean {
        try {
            ArkAddress.decode(params.address);
            return true;
        } catch (e) {
            return false;
        }
    }

    async sendOnchain(params: SendBitcoinParams): Promise<string> {
        const coins = await this.getCoins();
        const feeRate = params.feeRate || Wallet.FEE_RATE;

        // Ensure fee is an integer by rounding up
        const estimatedFee = Math.ceil(174 * feeRate);
        const totalNeeded = params.amount + estimatedFee;

        // Select coins
        const selected = selectCoins(coins, totalNeeded);
        if (!selected.inputs) {
            throw new Error("Insufficient funds");
        }

        // Create transaction
        const tx = new btc.Transaction();

        // Add inputs
        for (const input of selected.inputs) {
            tx.addInput({
                txid: input.txid,
                index: input.vout,
                witnessUtxo: {
                    script: this.onchainP2TR.script,
                    amount: BigInt(input.value),
                },
                tapInternalKey: this.onchainP2TR.tapInternalKey,
                tapMerkleRoot: this.onchainP2TR.tapMerkleRoot,
            });
        }

        // Add payment output
        tx.addOutputAddress(
            params.address,
            BigInt(params.amount),
            this.network
        );
        // Add change output if needed
        if (selected.changeAmount > 0) {
            tx.addOutputAddress(
                this.onchainAddress,
                BigInt(selected.changeAmount),
                this.network
            );
        }

        // Sign inputs and Finalize
        tx.sign(this.identity.privateKey());
        tx.finalize();

        // Broadcast
        const txid = await this.onchainProvider.broadcastTransaction(tx.hex);
        return txid;
    }

    async sendOffchain(
        params: SendBitcoinParams,
        zeroFee: boolean = true
    ): Promise<string> {
        if (
            !this.arkProvider ||
            !this.offchainAddress ||
            !this.offchainTapscript
        ) {
            throw new Error("Ark provider not configured");
        }

        const virtualCoins = await this.getVirtualCoins();

        const estimatedFee = zeroFee
            ? 0
            : Math.ceil(174 * (params.feeRate || Wallet.FEE_RATE));
        const totalNeeded = params.amount + estimatedFee;

        const selected = await selectVirtualCoins(virtualCoins, totalNeeded);

        if (!selected || !selected.inputs) {
            throw new Error("Insufficient funds");
        }

        const tx = new btc.Transaction({
            allowUnknownOutputs: true,
            disableScriptCheck: true,
            allowUnknownInputs: true,
        });

        // Add inputs with proper taproot script information
        for (const input of selected.inputs) {
            // Get the first leaf (multisig) since we're using the default tapscript
            const taprootPayment = this.offchainTapscript.toP2TR();
            const scriptHex = hex.encode(
                this.offchainTapscript.getForfeitScript()
            );
            const selectedLeaf = taprootPayment.leaves?.find(
                (l) => hex.encode(l.script) === scriptHex
            );
            if (!selectedLeaf) {
                throw new Error("Selected leaf not found");
            }

            // Add taproot input
            tx.addInput({
                txid: input.txid,
                index: input.vout,
                witnessUtxo: {
                    script: taprootPayment.script,
                    amount: BigInt(input.value),
                },
                tapInternalKey: undefined,
                tapLeafScript: [
                    [
                        {
                            version: TAP_LEAF_VERSION,
                            internalKey: btc.TAPROOT_UNSPENDABLE_KEY,
                            merklePath: selectedLeaf.path,
                        },
                        new Uint8Array([
                            ...selectedLeaf.script,
                            TAP_LEAF_VERSION,
                        ]),
                    ],
                ],
            });
        }

        // Add payment output
        const paymentAddress = ArkAddress.decode(params.address);
        tx.addOutput({
            script: new Uint8Array([
                0x51,
                0x20,
                ...paymentAddress.tweakedPubKey,
            ]),
            amount: BigInt(params.amount),
        });

        // Add change output if needed
        if (selected.changeAmount > 0) {
            tx.addOutput({
                script: this.offchainTapscript.toP2TR().script,
                amount: BigInt(selected.changeAmount),
            });
        }

        // Sign inputs
        tx.sign(this.identity.privateKey(), undefined, new Uint8Array(32));

        const psbt = tx.toPSBT();
        // Broadcast to Ark
        return this.arkProvider.submitVirtualTx(base64.encode(psbt));
    }

    async settle(
        params: SettleParams,
        eventCallback?: (event: SettlementEvent) => void
    ): Promise<string> {
        if (!this.arkProvider) {
            throw new Error("Ark provider not configured");
        }

        // generate a vtxo tree signing key
        const vtxoTreeSigningKey = secp256k1.utils.randomPrivateKey();
        const vtxoTreePublicKey = secp256k1.getPublicKey(vtxoTreeSigningKey);

        // register inputs
        const { requestId } =
            await this.arkProvider!.registerInputsForNextRound(params.inputs);

        // register outputs
        await this.arkProvider!.registerOutputsForNextRound(
            requestId,
            params.outputs,
            [hex.encode(vtxoTreePublicKey)]
        );

        // start pinging every seconds
        const interval = setInterval(() => {
            this.arkProvider?.ping(requestId).catch(stopPing);
        }, 1000);
        let pingRunning = true;
        const stopPing = () => {
            if (pingRunning) {
                pingRunning = false;
                clearInterval(interval);
            }
        };

        // listen to settlement events
        const settlementStream = this.arkProvider.getEventStream();
        let step: SettlementEventType | undefined;

        // the signing session holds the state of the musig2 signing process of the vtxo tree
        // it is created when the vtxo tree is received in Signing event
        let signingSession: TreeSignerSession | undefined;

        const info = await this.arkProvider.getInfo();

        const sweepTapscript = checkSequenceVerifyScript(
            {
                value: info.batchExpiry,
                type: info.batchExpiry >= 512n ? "seconds" : "blocks",
            },
            hex.decode(info.pubkey).slice(1)
        );

        const sweepTapTreeRoot = tapLeafHash(sweepTapscript);

        for await (const event of settlementStream) {
            if (eventCallback) {
                eventCallback(event);
            }
            switch (event.type) {
                // the settlement failed
                case SettlementEventType.Failed:
                    if (step === undefined) {
                        continue;
                    }
                    stopPing();
                    throw new Error(event.reason);
                // the server has started the signing process of the vtxo tree transactions
                // the server expects the partial musig2 nonces for each tx
                case SettlementEventType.SigningStart:
                    if (step !== undefined) {
                        continue;
                    }
                    stopPing();
                    signingSession = await this.handleSettlementSigningEvent(
                        event,
                        sweepTapTreeRoot,
                        vtxoTreeSigningKey
                    );
                    break;
                // the musig2 nonces of the vtxo tree transactions are generated
                // the server expects now the partial musig2 signatures
                case SettlementEventType.SigningNoncesGenerated:
                    if (step !== SettlementEventType.SigningStart) {
                        continue;
                    }
                    stopPing();
                    if (!signingSession) {
                        throw new Error("Signing session not found");
                    }
                    await this.handleSettlementSigningNoncesGeneratedEvent(
                        event,
                        signingSession
                    );
                    break;
                // the vtxo tree is signed, craft, sign and submit forfeit transactions
                // if any boarding utxos are involved, the settlement tx is also signed
                case SettlementEventType.Finalization:
                    if (step !== SettlementEventType.SigningNoncesGenerated) {
                        continue;
                    }
                    stopPing();
                    await this.handleSettlementFinalizationEvent(
                        event,
                        params.inputs,
                        info
                    );
                    break;
                // the settlement is done, last event to be received
                case SettlementEventType.Finalized:
                    if (step !== SettlementEventType.Finalization) {
                        continue;
                    }
                    return event.roundTxid;
            }

            step = event.type;
        }

        throw new Error("Settlement failed");
    }

    // validates the vtxo tree, creates a signing session and generates the musig2 nonces
    private async handleSettlementSigningEvent(
        event: SigningStartEvent,
        sweepTapTreeRoot: Uint8Array,
        vtxoTreeSigningKey: Uint8Array
    ): Promise<TreeSignerSession> {
        const vtxoTree = event.unsignedVtxoTree;
        if (!this.arkProvider) {
            throw new Error("Ark provider not configured");
        }

        // validate the unsigned vtxo tree
        validateVtxoTree(
            event.unsignedSettlementTx,
            vtxoTree,
            sweepTapTreeRoot
        );

        // TODO check if our registered outputs are in the vtxo tree

        const settlementPsbt = base64.decode(event.unsignedSettlementTx);
        const settlementTx = btc.Transaction.fromPSBT(settlementPsbt);
        const sharedOutput = settlementTx.getOutput(0);
        if (!sharedOutput?.amount) {
            throw new Error("Shared output not found");
        }

        const signingSession = new TreeSignerSession(
            vtxoTreeSigningKey,
            vtxoTree,
            sweepTapTreeRoot,
            sharedOutput.amount
        );

        await this.arkProvider.submitTreeNonces(
            event.id,
            hex.encode(signingSession.publicKey),
            signingSession.getNonces()
        );

        return signingSession;
    }

    private async handleSettlementSigningNoncesGeneratedEvent(
        event: SigningNoncesGeneratedEvent,
        signingSession: TreeSignerSession
    ) {
        if (!this.arkProvider) {
            throw new Error("Ark provider not configured");
        }

        signingSession.setAggregatedNonces(event.treeNonces);
        const signatures = signingSession.sign();

        await this.arkProvider.submitTreeSignatures(
            event.id,
            hex.encode(signingSession.publicKey),
            signatures
        );
    }

    private async handleSettlementFinalizationEvent(
        event: FinalizationEvent,
        inputs: SettleParams["inputs"],
        infos: ArkInfo
    ) {
        if (!this.arkProvider) {
            throw new Error("Ark provider not configured");
        }

        // parse the server forfeit address
        // server is expecting funds to be sent to this address
        const forfeitAddress = btc
            .Address(this.network)
            .decode(infos.forfeitAddress);
        const serverScript = btc.OutScript.encode(forfeitAddress);

        // the signed forfeits transactions to submit
        const signedForfeits: string[] = [];

        const vtxos = await this.getVirtualCoins();
        const settlementPsbt = btc.Transaction.fromPSBT(
            base64.decode(event.roundTx)
        );
        let hasBoardingUtxos = false;
        let connectorsTreeValid = false;

        for (const input of inputs) {
            if (typeof input === "string") continue; // skip notes

            // compute the tapLeafScript from the forfeit script
            const forfeitTapLeafScript = getTapLeafScript(input, this.network);

            // check if the input is an offchain "virtual" coin
            const vtxo = vtxos.find(
                (vtxo) =>
                    vtxo.txid === input.outpoint.txid &&
                    vtxo.vout === input.outpoint.vout
            );
            // boarding utxo, we need to sign the settlement tx
            if (!vtxo) {
                hasBoardingUtxos = true;

                for (let i = 0; i < settlementPsbt.inputsLength; i++) {
                    const settlementInput = settlementPsbt.getInput(i);

                    if (
                        !settlementInput.txid ||
                        settlementInput.index === undefined
                    ) {
                        throw new Error(
                            "The server returned incomplete data. No settlement input found in the PSBT"
                        );
                    }

                    const inputTxId = hex.encode(settlementInput.txid);
                    if (inputTxId !== input.outpoint.txid) continue;
                    if (settlementInput.index !== input.outpoint.vout) continue;

                    // input found in the settlement tx, sign it
                    settlementPsbt.updateInput(i, {
                        tapLeafScript: [forfeitTapLeafScript],
                    });
                    if (
                        !settlementPsbt.signIdx(
                            this.identity.privateKey(),
                            i,
                            undefined,
                            ZERO_32
                        )
                    ) {
                        throw new Error(
                            "Unable to sign the settlement transaction. Check your private key"
                        );
                    }
                }

                continue;
            }

            if (!connectorsTreeValid) {
                // validate that the connectors tree is valid and contains our expected connectors
                validateConnectorsTree(event.roundTx, event.connectors);
                connectorsTreeValid = true;
            }

            const forfeitControlBlock = btc.TaprootControlBlock.encode(
                forfeitTapLeafScript[0]
            );

            const fees = TxWeightEstimator.create()
                .addKeySpendInput() // connector
                .addTapscriptInput(
                    64 * 2, // TODO: handle conditional script
                    forfeitTapLeafScript[1].length,
                    forfeitControlBlock.length
                )
                .addP2WKHOutput()
                .vsize()
                .fee(event.minRelayFeeRate);

            const connectorsLeaves = event.connectors.leaves();
            const connectorOutpoint = event.connectorsIndex.get(
                `${vtxo.txid}:${vtxo.vout}`
            );
            if (!connectorOutpoint) {
                throw new Error("Connector outpoint not found");
            }

            let connectorOutput: TransactionOutput | undefined;
            for (const leaf of connectorsLeaves) {
                if (leaf.txid === connectorOutpoint.txid) {
                    try {
                        const connectorTx = btc.Transaction.fromPSBT(
                            base64.decode(leaf.tx)
                        );
                        connectorOutput = connectorTx.getOutput(
                            connectorOutpoint.vout
                        );
                        break;
                    } catch {
                        throw new Error("Invalid connector tx");
                    }
                }
            }
            if (
                !connectorOutput ||
                !connectorOutput.amount ||
                !connectorOutput.script
            ) {
                throw new Error("Connector output not found");
            }

            const forfeitTx = buildForfeitTx({
                connectorInput: connectorOutpoint,
                connectorAmount: connectorOutput.amount,
                feeAmount: fees,
                serverScript,
                connectorScript: connectorOutput.script,
                vtxoAmount: BigInt(vtxo.value),
                vtxoInput: input.outpoint,
                vtxoScript: ArkAddress.fromTapscripts(
                    hex.decode(infos.pubkey),
                    input.tapscripts,
                    this.network
                ).script,
            });

            // add the tapscript
            forfeitTx.updateInput(1, {
                tapLeafScript: [forfeitTapLeafScript],
            });

            forfeitTx.signIdx(
                this.identity.privateKey(),
                1,
                undefined,
                ZERO_32
            );

            signedForfeits.push(base64.encode(forfeitTx.toPSBT()));
        }

        await this.arkProvider.submitSignedForfeitTxs(
            signedForfeits,
            hasBoardingUtxos
                ? base64.encode(settlementPsbt.toPSBT())
                : undefined
        );
    }

    async signMessage(message: string): Promise<string> {
        const messageHash = sha256(new TextEncoder().encode(message));
        const signature = await this.identity.sign(messageHash);
        return hex.encode(signature);
    }

    /* eslint-disable @typescript-eslint/no-unused-vars */
    async verifyMessage(
        _message: string,
        _signature: string,
        _address: string
    ): Promise<boolean> {
        throw new Error("Method not implemented.");
    }

    async subscribeToEvents(
        _message: string,
        _signature: string,
        _address: string
    ): Promise<void> {
        throw new Error("Method not implemented.");
    }
    /* eslint-enable @typescript-eslint/no-unused-vars */

    dispose() {
        if (this.unsubscribeEvents) {
            this.unsubscribeEvents();
        }
    }
}

function getTapLeafScript(input: SpendableVtxo, network: Network) {
    const forfeitLeafHash = tapLeafHash(
        hex.decode(input.forfeitScript),
        TAP_LEAF_VERSION
    );
    const taprootTree = btc.taprootListToTree(
        input.tapscripts.map((script) => ({
            script: hex.decode(script),
        }))
    );
    const p2tr = btc.p2tr(
        btc.TAPROOT_UNSPENDABLE_KEY,
        taprootTree,
        network,
        true
    );
    if (!p2tr.leaves || !p2tr.tapLeafScript)
        throw new Error("invalid vtxo tapscripts");

    const tapLeafScriptIndex = p2tr.leaves?.findIndex(
        (leaf) => hex.encode(leaf.hash) === hex.encode(forfeitLeafHash)
    );
    if (tapLeafScriptIndex === -1 || tapLeafScriptIndex === undefined) {
        throw new Error("forfeit tapscript not found in vtxo tapscripts");
    }

    return p2tr.tapLeafScript[tapLeafScriptIndex];
}<|MERGE_RESOLUTION|>--- conflicted
+++ resolved
@@ -1,32 +1,12 @@
+import { clearInterval, setInterval } from "timers";
 import { base64, hex } from "@scure/base";
 import { sha256 } from "@noble/hashes/sha256";
 import * as btc from "@scure/btc-signer";
-<<<<<<< HEAD
+import { secp256k1 } from "@noble/curves/secp256k1";
+import { TAP_LEAF_VERSION, tapLeafHash } from "@scure/btc-signer/payment";
+import { TransactionOutput } from "@scure/btc-signer/psbt";
+
 import { vtxosToTxs } from "../utils/transactionHistory";
-
-import {
-    Wallet as IWallet,
-    WalletConfig,
-    WalletBalance,
-    SendBitcoinParams,
-    AddressInfo,
-    Coin,
-    VirtualCoin,
-    Identity,
-    SettleParams,
-    ArkTransaction,
-    TxType,
-    VtxoTaprootAddress,
-    SpendableVtxo,
-} from "../types/wallet";
-import { ESPLORA_URL, EsploraProvider } from "../providers/esplora";
-import { ArkProvider } from "../providers/ark";
-=======
-import { TAP_LEAF_VERSION, tapLeafHash } from "@scure/btc-signer/payment";
-import { secp256k1 } from "@noble/curves/secp256k1";
-import { clearInterval, setInterval } from "timers";
-
->>>>>>> 3903a1d5
 import { BIP21 } from "../utils/bip21";
 import { ArkAddress } from "../core/address";
 import { checkSequenceVerifyScript, VtxoTapscript } from "../core/tapscript";
@@ -53,7 +33,6 @@
 import { buildForfeitTx } from "./forfeit";
 import { TxWeightEstimator } from "../utils/txSizeEstimator";
 import { validateConnectorsTree, validateVtxoTree } from "./tree/validation";
-import { TransactionOutput } from "@scure/btc-signer/psbt";
 import { Identity } from "./identity";
 
 const ZERO_32 = new Uint8Array([
@@ -154,6 +133,27 @@
 
 export interface VirtualCoin extends Coin {
     virtualStatus: VirtualStatus;
+    spentBy?: string;
+    createdAt: Date;
+}
+
+export enum TxType {
+    TxSent = "SENT",
+    TxReceived = "RECEIVED",
+}
+
+export interface TxKey {
+    boardingTxid: string;
+    roundTxid: string;
+    redeemTxid: string;
+}
+
+export interface ArkTransaction {
+    key: TxKey;
+    type: TxType;
+    amount: number;
+    settled: boolean;
+    createdAt: string;
 }
 
 export class Wallet {
