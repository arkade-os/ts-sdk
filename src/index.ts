import { InMemoryKey } from "./identity/inMemoryKey";
import { Identity } from "./identity";
import { ArkAddress } from "./script/address";
import { VHTLC } from "./script/vhtlc";
import { DefaultVtxo } from "./script/default";
import { VtxoScript, EncodedVtxoScript, TapLeafScript } from "./script/base";
import {
    TxType,
    IWallet,
    WalletConfig,
    ArkTransaction,
    Coin,
    ExtendedCoin,
    ExtendedVirtualCoin,
    WalletBalance,
    SendBitcoinParams,
    Recipient,
    SettleParams,
    Status,
    VirtualStatus,
    Outpoint,
    VirtualCoin,
    TxKey,
    GetVtxosFilter,
    TapLeaves,
} from "./wallet";
import { Wallet } from "./wallet/wallet";
import { TxTree, TxTreeNode } from "./tree/txTree";
import {
    SignerSession,
    TreeNonces,
    TreePartialSigs,
} from "./tree/signingSession";
import { ServiceWorkerWallet } from "./wallet/serviceWorker/wallet";
import { OnchainWallet } from "./wallet/onchain";
import { Worker } from "./wallet/serviceWorker/worker";
import { Request } from "./wallet/serviceWorker/request";
import { Response } from "./wallet/serviceWorker/response";
import {
    ESPLORA_URL,
    EsploraProvider,
    OnchainProvider,
    ExplorerTransaction,
} from "./providers/onchain";
import {
    RestArkProvider,
    ArkProvider,
    SettlementEvent,
    SettlementEventType,
    ArkInfo,
    Intent,
    Output,
    TxNotification,
    BatchFinalizationEvent,
    BatchFinalizedEvent,
    BatchFailedEvent,
    TreeSigningStartedEvent,
    TreeNoncesAggregatedEvent,
    BatchStartedEvent,
    TreeTxEvent,
    TreeSignatureEvent,
    MarketHour,
} from "./providers/ark";
import {
    CLTVMultisigTapscript,
    ConditionCSVMultisigTapscript,
    ConditionMultisigTapscript,
    CSVMultisigTapscript,
    decodeTapscript,
    MultisigTapscript,
    TapscriptType,
    ArkTapscript,
    RelativeTimelock,
} from "./script/tapscript";
import {
    buildOffchainTx,
    VirtualTxInput,
    OffchainTx,
} from "./utils/arkTransaction";
import {
    VtxoTaprootTree,
    ConditionWitness,
    getArkPsbtFields,
    setArkPsbtField,
    ArkPsbtFieldCoder,
    ArkPsbtFieldKey,
    ArkPsbtFieldKeyType,
    CosignerPublicKey,
    VtxoTreeExpiry,
} from "./utils/unknownFields";
import { BIP322 } from "./bip322";
import { ArkNote } from "./arknote";
import { IndexedDBVtxoRepository } from "./wallet/serviceWorker/db/vtxo/idb";
import { VtxoRepository } from "./wallet/serviceWorker/db/vtxo";
<<<<<<< HEAD
import { networks, Network, NetworkName } from "./networks";
=======
import { networks } from "./networks";
import { AnchorBumper, P2A } from "./utils/anchor";
>>>>>>> 2011bba5
import {
    RestIndexerProvider,
    IndexerProvider,
    IndexerTxType,
    ChainTxType,
    PageResponse,
    Batch,
    ChainTx,
    CommitmentTx,
    TxHistoryRecord,
    VtxoChain,
    Tx,
    Vtxo,
    PaginationOptions,
} from "./providers/indexer";
<<<<<<< HEAD
import { Nonces } from "./musig2/nonces";
import { PartialSig } from "./musig2/sign";
=======
import { Unroll } from "./wallet/unroll";
>>>>>>> 2011bba5

export {
    // Wallets
    Wallet,
    ServiceWorkerWallet,
    InMemoryKey,
    OnchainWallet,

    // Providers
    ESPLORA_URL,
    EsploraProvider,
    RestArkProvider,
    RestIndexerProvider,

    // Script-related
    ArkAddress,
    DefaultVtxo,
    VtxoScript,
    VHTLC,

    // Enums
    TxType,
    IndexerTxType,
    ChainTxType,
    SettlementEventType,

    // Service Worker
    Worker,
    Request,
    Response,

    // Tapscript
    decodeTapscript,
    MultisigTapscript,
    CSVMultisigTapscript,
    ConditionCSVMultisigTapscript,
    ConditionMultisigTapscript,
    CLTVMultisigTapscript,

    // Ark PSBT fields
    ArkPsbtFieldKey,
    ArkPsbtFieldKeyType,
    setArkPsbtField,
    getArkPsbtFields,
    CosignerPublicKey,
    VtxoTreeExpiry,

    // Utils
    VtxoTaprootTree,
    ConditionWitness,
    buildOffchainTx,

    // Arknote
    ArkNote,

    // Network
    networks,

    // Database
    IndexedDBVtxoRepository,

    // BIP322
    BIP322,

<<<<<<< HEAD
    // TxTree
    TxTree,
=======
    // TxGraph
    TxGraph,

    // Anchor
    P2A,
    Unroll,
>>>>>>> 2011bba5
};

export type {
    // Types and Interfaces
    Identity,
    IWallet,
    WalletConfig,
    ArkTransaction,
    Coin,
    ExtendedCoin,
    ExtendedVirtualCoin,
    WalletBalance,
    SendBitcoinParams,
    Recipient,
    SettleParams,
    Status,
    VirtualStatus,
    Outpoint,
    VirtualCoin,
    TxKey,
    TapscriptType,
    VtxoRepository,
    VirtualTxInput,
    OffchainTx,
    TapLeaves,

    // Indexer types
    IndexerProvider,
    PageResponse,
    Batch,
    ChainTx,
    CommitmentTx,
    TxHistoryRecord,
    Vtxo,
    VtxoChain,
    Tx,

    // Provider types
    OnchainProvider,
    ArkProvider,
    SettlementEvent,
    ArkInfo,
    Intent,
    Output,
    TxNotification,
    ExplorerTransaction,
    BatchFinalizationEvent,
    BatchFinalizedEvent,
    BatchFailedEvent,
    TreeSigningStartedEvent,
    TreeNoncesAggregatedEvent,
    BatchStartedEvent,
    TreeTxEvent,
    TreeSignatureEvent,
    MarketHour,
    PaginationOptions,

    // Network types
    Network,
    NetworkName,

    // Script types
    ArkTapscript,
    RelativeTimelock,
    EncodedVtxoScript,
    TapLeafScript,

    // Tree types
    SignerSession,
    TreeNonces,
    TreePartialSigs,

    // Wallet types
    GetVtxosFilter,

    // Musig2 types
    Nonces,
    PartialSig,

    // Ark PSBT fields
    ArkPsbtFieldCoder,

<<<<<<< HEAD
    // TxTree
    TxTreeNode,
=======
    // TxGraph
    TxGraphChunk,

    // Anchor
    AnchorBumper,
>>>>>>> 2011bba5
};<|MERGE_RESOLUTION|>--- conflicted
+++ resolved
@@ -92,12 +92,7 @@
 import { ArkNote } from "./arknote";
 import { IndexedDBVtxoRepository } from "./wallet/serviceWorker/db/vtxo/idb";
 import { VtxoRepository } from "./wallet/serviceWorker/db/vtxo";
-<<<<<<< HEAD
 import { networks, Network, NetworkName } from "./networks";
-=======
-import { networks } from "./networks";
-import { AnchorBumper, P2A } from "./utils/anchor";
->>>>>>> 2011bba5
 import {
     RestIndexerProvider,
     IndexerProvider,
@@ -113,12 +108,10 @@
     Vtxo,
     PaginationOptions,
 } from "./providers/indexer";
-<<<<<<< HEAD
 import { Nonces } from "./musig2/nonces";
 import { PartialSig } from "./musig2/sign";
-=======
+import { AnchorBumper, P2A } from "./utils/anchor";
 import { Unroll } from "./wallet/unroll";
->>>>>>> 2011bba5
 
 export {
     // Wallets
@@ -183,17 +176,12 @@
     // BIP322
     BIP322,
 
-<<<<<<< HEAD
     // TxTree
     TxTree,
-=======
-    // TxGraph
-    TxGraph,
 
     // Anchor
     P2A,
     Unroll,
->>>>>>> 2011bba5
 };
 
 export type {
@@ -276,14 +264,9 @@
     // Ark PSBT fields
     ArkPsbtFieldCoder,
 
-<<<<<<< HEAD
     // TxTree
     TxTreeNode,
-=======
-    // TxGraph
-    TxGraphChunk,
 
     // Anchor
     AnchorBumper,
->>>>>>> 2011bba5
 };