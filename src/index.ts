--- conflicted
+++ resolved
@@ -33,11 +33,8 @@
 } from "./tree/signingSession";
 import { Ramps } from "./wallet/ramps";
 import { ServiceWorkerWallet } from "./wallet/serviceWorker/wallet";
-<<<<<<< HEAD
 import { OnchainWallet } from "./wallet/onchain";
-=======
 import { setupServiceWorker } from "./wallet/serviceWorker/utils";
->>>>>>> 378d15bf
 import { Worker } from "./wallet/serviceWorker/worker";
 import { Request } from "./wallet/serviceWorker/request";
 import { Response } from "./wallet/serviceWorker/response";
@@ -119,17 +116,11 @@
 import { Unroll } from "./wallet/unroll";
 
 export {
-<<<<<<< HEAD
     // Wallets
     Wallet,
-    ServiceWorkerWallet,
     SingleKey,
     OnchainWallet,
     Ramps,
-=======
-    Wallet,
-    InMemoryKey,
->>>>>>> 378d15bf
 
     // Providers
     ESPLORA_URL,
