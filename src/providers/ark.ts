import { TxTreeNode } from "../tree/txTree";
import { TreeNonces, TreePartialSigs } from "../tree/signingSession";
import { hex } from "@scure/base";
import { Vtxo } from "./indexer";
import { eventSourceIterator } from "./utils";

export type Output = {
    address: string; // onchain or off-chain
    amount: bigint; // Amount to send in satoshis
};

export enum SettlementEventType {
    BatchStarted = "batch_started",
    BatchFinalization = "batch_finalization",
    BatchFinalized = "batch_finalized",
    BatchFailed = "batch_failed",
    TreeSigningStarted = "tree_signing_started",
    TreeNoncesAggregated = "tree_nonces_aggregated",
    TreeTx = "tree_tx",
    TreeSignature = "tree_signature",
}

export type BatchFinalizationEvent = {
    type: SettlementEventType.BatchFinalization;
    id: string;
    commitmentTx: string;
};

export type BatchFinalizedEvent = {
    type: SettlementEventType.BatchFinalized;
    id: string;
    commitmentTxid: string;
};

export type BatchFailedEvent = {
    type: SettlementEventType.BatchFailed;
    id: string;
    reason: string;
};

export type TreeSigningStartedEvent = {
    type: SettlementEventType.TreeSigningStarted;
    id: string;
    cosignersPublicKeys: string[];
    unsignedCommitmentTx: string;
};

export type TreeNoncesAggregatedEvent = {
    type: SettlementEventType.TreeNoncesAggregated;
    id: string;
    treeNonces: TreeNonces;
};

export type BatchStartedEvent = {
    type: SettlementEventType.BatchStarted;
    id: string;
    intentIdHashes: string[];
    batchExpiry: bigint;
};

export type TreeTxEvent = {
    type: SettlementEventType.TreeTx;
    id: string;
    topic: string[];
    batchIndex: number;
    chunk: TxTreeNode;
};

export type TreeSignatureEvent = {
    type: SettlementEventType.TreeSignature;
    id: string;
    topic: string[];
    batchIndex: number;
    txid: string;
    signature: string;
};

export type SettlementEvent =
    | BatchFinalizationEvent
    | BatchFinalizedEvent
    | BatchFailedEvent
    | TreeSigningStartedEvent
    | TreeNoncesAggregatedEvent
    | BatchStartedEvent
    | TreeTxEvent
    | TreeSignatureEvent;

export interface MarketHour {
    nextStartTime: bigint;
    nextEndTime: bigint;
    period: bigint;
    roundInterval: bigint;
}

export interface IntentFeeInfo {
    offchainInput: string;
    offchainOutput: string;
    onchainInput: string;
    onchainOutput: string;
}

export interface FeeInfo {
    intentFee: IntentFeeInfo;
    txFeeRate: string;
}

export interface PendingTx {
    arkTxid: string;
    finalArkTx: string;
    signedCheckpointTxs: string[];
}

export interface DeprecatedSigner {
    cutoffDate: bigint;
    pubkey: string;
}

export interface ArkInfo {
    signerPubkey: string;
    vtxoTreeExpiry: bigint;
    unilateralExitDelay: bigint;
    roundInterval: bigint;
    network: string;
    dust: bigint;
    forfeitAddress: string;
    marketHour?: MarketHour;
    version: string;
    utxoMinAmount: bigint;
    utxoMaxAmount: bigint; // -1 means no limit (default), 0 means boarding not allowed
    vtxoMinAmount: bigint;
    vtxoMaxAmount: bigint; // -1 means no limit (default)
    boardingExitDelay: bigint;
    checkpointExitClosure: string;
    fees: FeeInfo;
    deprecatedSigners: DeprecatedSigner[];
    digest: string;
}

export interface SignedIntent {
    proof: string;
    message: string;
}

export interface TxNotification {
    txid: string;
    tx: string;
    spentVtxos: Vtxo[];
    spendableVtxos: Vtxo[];
    checkpointTxs?: Record<string, { txid: string; tx: string }>;
}

export interface ArkProvider {
    getInfo(): Promise<ArkInfo>;
    submitTx(
        signedArkTx: string,
        checkpointTxs: string[]
    ): Promise<{
        arkTxid: string;
        finalArkTx: string;
        signedCheckpointTxs: string[];
    }>;
    finalizeTx(arkTxid: string, finalCheckpointTxs: string[]): Promise<void>;
    registerIntent(intent: SignedIntent): Promise<string>;
    deleteIntent(intent: SignedIntent): Promise<void>;
    confirmRegistration(intentId: string): Promise<void>;
    submitTreeNonces(
        batchId: string,
        pubkey: string,
        nonces: TreeNonces
    ): Promise<void>;
    submitTreeSignatures(
        batchId: string,
        pubkey: string,
        signatures: TreePartialSigs
    ): Promise<void>;
    submitSignedForfeitTxs(
        signedForfeitTxs: string[],
        signedCommitmentTx?: string
    ): Promise<void>;
    getEventStream(
        signal: AbortSignal,
        topics: string[]
    ): AsyncIterableIterator<SettlementEvent>;
    getTransactionsStream(signal: AbortSignal): AsyncIterableIterator<{
        commitmentTx?: TxNotification;
        arkTx?: TxNotification;
    }>;
    getPendingTxs(proof: string): Promise<PendingTx[]>;
}

/**
 * REST-based Ark provider implementation.
 * @see https://buf.build/arkade-os/arkd/docs/main:ark.v1#ark.v1.ArkService
 * @example
 * ```typescript
 * const provider = new RestArkProvider('https://ark.example.com');
 * const info = await provider.getInfo();
 * ```
 */
export class RestArkProvider implements ArkProvider {
    constructor(public serverUrl: string) {}

    async getInfo(): Promise<ArkInfo> {
        const url = `${this.serverUrl}/v1/info`;
        const response = await fetch(url);
        if (!response.ok) {
            throw new Error(
                `Failed to get server info: ${response.statusText}`
            );
        }
        const fromServer = await response.json();
        return {
            ...fromServer,
            vtxoTreeExpiry: BigInt(fromServer.vtxoTreeExpiry ?? 0),
            unilateralExitDelay: BigInt(fromServer.unilateralExitDelay ?? 0),
            roundInterval: BigInt(fromServer.roundInterval ?? 0),
            dust: BigInt(fromServer.dust ?? 0),
            utxoMinAmount: BigInt(fromServer.utxoMinAmount ?? 0),
            utxoMaxAmount: BigInt(fromServer.utxoMaxAmount ?? -1),
            vtxoMinAmount: BigInt(fromServer.vtxoMinAmount ?? 0),
            vtxoMaxAmount: BigInt(fromServer.vtxoMaxAmount ?? -1),
            boardingExitDelay: BigInt(fromServer.boardingExitDelay ?? 0),
            checkpointExitClosure: fromServer.checkpointTapscript ?? "",
            digest: fromServer.digest ?? "",
            fees: fromServer.fees,
            deprecatedSigners:
                fromServer.deprecatedSigners?.map((signer: any) => ({
                    cutoffDate: BigInt(signer.cutoffDate ?? 0),
                    pubkey: signer.pubkey ?? "",
                })) ?? [],
            marketHour:
                "marketHour" in fromServer && fromServer.marketHour != null
                    ? {
                          nextStartTime: BigInt(
                              fromServer.marketHour.nextStartTime ?? 0
                          ),
                          nextEndTime: BigInt(
                              fromServer.marketHour.nextEndTime ?? 0
                          ),
                          period: BigInt(fromServer.marketHour.period ?? 0),
                          roundInterval: BigInt(
                              fromServer.marketHour.roundInterval ?? 0
                          ),
                      }
                    : undefined,
        };
    }

    async submitTx(
        signedArkTx: string,
        checkpointTxs: string[]
    ): Promise<{
        arkTxid: string;
        finalArkTx: string;
        signedCheckpointTxs: string[];
    }> {
        const url = `${this.serverUrl}/v1/tx/submit`;
        const response = await fetch(url, {
            method: "POST",
            headers: {
                "Content-Type": "application/json",
            },
            body: JSON.stringify({
                signedArkTx,
                checkpointTxs,
            }),
        });

        if (!response.ok) {
            const errorText = await response.text();
            try {
                const grpcError = JSON.parse(errorText);
                // gRPC errors usually have a message and code field
                throw new Error(
                    `Failed to submit virtual transaction: ${grpcError.message || grpcError.error || errorText}`
                );
                // eslint-disable-next-line @typescript-eslint/no-unused-vars
            } catch (_) {
                // If JSON parse fails, use the raw error text
                throw new Error(
                    `Failed to submit virtual transaction: ${errorText}`
                );
            }
        }

        const data = await response.json();
        return {
            arkTxid: data.arkTxid,
            finalArkTx: data.finalArkTx,
            signedCheckpointTxs: data.signedCheckpointTxs,
        };
    }

    async finalizeTx(
        arkTxid: string,
        finalCheckpointTxs: string[]
    ): Promise<void> {
        const url = `${this.serverUrl}/v1/tx/finalize`;
        const response = await fetch(url, {
            method: "POST",
            headers: {
                "Content-Type": "application/json",
            },
            body: JSON.stringify({
                arkTxid,
                finalCheckpointTxs,
            }),
        });

        if (!response.ok) {
            const errorText = await response.text();
            throw new Error(
                `Failed to finalize offchain transaction: ${errorText}`
            );
        }
    }

    async registerIntent(intent: SignedIntent): Promise<string> {
        const url = `${this.serverUrl}/v1/batch/registerIntent`;
        const response = await fetch(url, {
            method: "POST",
            headers: {
                "Content-Type": "application/json",
            },
            body: JSON.stringify({
                intent: {
                    proof: intent.proof,
                    message: intent.message,
                },
            }),
        });

        if (!response.ok) {
            const errorText = await response.text();
            throw new Error(`Failed to register intent: ${errorText}`);
        }

        const data = await response.json();
        return data.intentId;
    }

    async deleteIntent(intent: SignedIntent): Promise<void> {
        const url = `${this.serverUrl}/v1/batch/deleteIntent`;
        const response = await fetch(url, {
            method: "POST",
            headers: {
                "Content-Type": "application/json",
            },
            body: JSON.stringify({
                proof: {
                    proof: intent.proof,
                    message: intent.message,
                },
            }),
        });

        if (!response.ok) {
            const errorText = await response.text();
            throw new Error(`Failed to delete intent: ${errorText}`);
        }
    }

    async confirmRegistration(intentId: string): Promise<void> {
        const url = `${this.serverUrl}/v1/batch/ack`;
        const response = await fetch(url, {
            method: "POST",
            headers: {
                "Content-Type": "application/json",
            },
            body: JSON.stringify({
                intentId,
            }),
        });

        if (!response.ok) {
            const errorText = await response.text();
            throw new Error(`Failed to confirm registration: ${errorText}`);
        }
    }

    async submitTreeNonces(
        batchId: string,
        pubkey: string,
        nonces: TreeNonces
    ): Promise<void> {
        const url = `${this.serverUrl}/v1/batch/tree/submitNonces`;
        const response = await fetch(url, {
            method: "POST",
            headers: {
                "Content-Type": "application/json",
            },
            body: JSON.stringify({
                batchId,
                pubkey,
                treeNonces: encodeMusig2Nonces(nonces),
            }),
        });

        if (!response.ok) {
            const errorText = await response.text();
            throw new Error(`Failed to submit tree nonces: ${errorText}`);
        }
    }

    async submitTreeSignatures(
        batchId: string,
        pubkey: string,
        signatures: TreePartialSigs
    ): Promise<void> {
        const url = `${this.serverUrl}/v1/batch/tree/submitSignatures`;
        const response = await fetch(url, {
            method: "POST",
            headers: {
                "Content-Type": "application/json",
            },
            body: JSON.stringify({
                batchId,
                pubkey,
                treeSignatures: encodeMusig2Signatures(signatures),
            }),
        });

        if (!response.ok) {
            const errorText = await response.text();
            throw new Error(`Failed to submit tree signatures: ${errorText}`);
        }
    }

    async submitSignedForfeitTxs(
        signedForfeitTxs: string[],
        signedCommitmentTx?: string
    ): Promise<void> {
        const url = `${this.serverUrl}/v1/batch/submitForfeitTxs`;
        const response = await fetch(url, {
            method: "POST",
            headers: {
                "Content-Type": "application/json",
            },
            body: JSON.stringify({
                signedForfeitTxs: signedForfeitTxs,
                signedCommitmentTx: signedCommitmentTx,
            }),
        });

        if (!response.ok) {
            throw new Error(
                `Failed to submit forfeit transactions: ${response.statusText}`
            );
        }
    }

    async *getEventStream(
        signal: AbortSignal,
        topics: string[]
    ): AsyncIterableIterator<SettlementEvent> {
        const url = `${this.serverUrl}/v1/batch/events`;
        const queryParams =
            topics.length > 0
                ? `?${topics.map((topic) => `topics=${encodeURIComponent(topic)}`).join("&")}`
                : "";

        while (!signal?.aborted) {
            try {
                const eventSource = new EventSource(url + queryParams);

                // Set up abort handling
                const abortHandler = () => {
                    eventSource.close();
                };
                signal?.addEventListener("abort", abortHandler);

                try {
                    for await (const event of eventSourceIterator(
                        eventSource
                    )) {
                        if (signal?.aborted) break;

                        try {
                            const data = JSON.parse(event.data);
                            const settlementEvent =
                                this.parseSettlementEvent(data);
                            if (settlementEvent) {
                                yield settlementEvent;
                            }
                        } catch (err) {
                            console.error("Failed to parse event:", err);
                            throw err;
                        }
                    }
                } finally {
                    signal?.removeEventListener("abort", abortHandler);
                    eventSource.close();
                }
            } catch (error) {
                if (error instanceof Error && error.name === "AbortError") {
                    break;
                }

                // ignore timeout errors, they're expected when the server is not sending anything for 5 min
                if (isFetchTimeoutError(error)) {
                    console.debug("Timeout error ignored");
                    continue;
                }

                console.error("Event stream error:", error);
                throw error;
            }
        }
    }

    async *getTransactionsStream(signal: AbortSignal): AsyncIterableIterator<{
        commitmentTx?: TxNotification;
        arkTx?: TxNotification;
    }> {
        const url = `${this.serverUrl}/v1/txs`;

        while (!signal?.aborted) {
            try {
                const eventSource = new EventSource(url);

                // Set up abort handling
                const abortHandler = () => {
                    eventSource.close();
                };
                signal?.addEventListener("abort", abortHandler);

                try {
                    for await (const event of eventSourceIterator(
                        eventSource
                    )) {
                        if (signal?.aborted) break;

                        try {
                            const data = JSON.parse(event.data);
                            const txNotification =
                                this.parseTransactionNotification(data);
                            if (txNotification) {
                                yield txNotification;
                            }
                        } catch (err) {
                            console.error(
                                "Failed to parse transaction notification:",
                                err
                            );
                            throw err;
                        }
                    }
                } finally {
                    signal?.removeEventListener("abort", abortHandler);
                    eventSource.close();
                }
            } catch (error) {
                if (error instanceof Error && error.name === "AbortError") {
                    break;
                }

                // ignore timeout errors, they're expected when the server is not sending anything for 5 min
                if (isFetchTimeoutError(error)) {
                    console.debug("Timeout error ignored");
                    continue;
                }

                console.error("Transaction stream error:", error);
                throw error;
            }
        }
    }

<<<<<<< HEAD
    async getPendingTxs(proof: string): Promise<PendingTx[]> {
        const url = `${this.serverUrl}/v1/tx/pending`;
        const response = await fetch(url, {
            method: "POST",
            headers: {
                "Content-Type": "application/json",
            },
            body: JSON.stringify({
                proof,
            }),
        });

        if (!response.ok) {
            const errorText = await response.text();
            try {
                const grpcError = JSON.parse(errorText);
                // gRPC errors usually have a message and code field
                throw new Error(
                    `Failed to get pending transactions: ${grpcError.message || grpcError.error || errorText}`
                );
                // eslint-disable-next-line @typescript-eslint/no-unused-vars
            } catch (_) {
                // If JSON parse fails, use the raw error text
                throw new Error(
                    `Failed to get pending transactions: ${errorText}`
                );
            }
        }

        const data = await response.json();
        return data.pendingTxs;
    }

    private parseSettlementEvent(
=======
    protected parseSettlementEvent(
>>>>>>> 1d3bf8fe
        data: ProtoTypes.GetEventStreamResponse
    ): SettlementEvent | null {
        // Check for BatchStarted event
        if (data.batchStarted) {
            return {
                type: SettlementEventType.BatchStarted,
                id: data.batchStarted.id,
                intentIdHashes: data.batchStarted.intentIdHashes,
                batchExpiry: BigInt(data.batchStarted.batchExpiry),
            };
        }

        // Check for BatchFinalization event
        if (data.batchFinalization) {
            return {
                type: SettlementEventType.BatchFinalization,
                id: data.batchFinalization.id,
                commitmentTx: data.batchFinalization.commitmentTx,
            };
        }

        // Check for BatchFinalized event
        if (data.batchFinalized) {
            return {
                type: SettlementEventType.BatchFinalized,
                id: data.batchFinalized.id,
                commitmentTxid: data.batchFinalized.commitmentTxid,
            };
        }

        // Check for BatchFailed event
        if (data.batchFailed) {
            return {
                type: SettlementEventType.BatchFailed,
                id: data.batchFailed.id,
                reason: data.batchFailed.reason,
            };
        }

        // Check for TreeSigningStarted event
        if (data.treeSigningStarted) {
            return {
                type: SettlementEventType.TreeSigningStarted,
                id: data.treeSigningStarted.id,
                cosignersPublicKeys: data.treeSigningStarted.cosignersPubkeys,
                unsignedCommitmentTx:
                    data.treeSigningStarted.unsignedCommitmentTx,
            };
        }

        // Check for TreeNoncesAggregated event
        if (data.treeNoncesAggregated) {
            return {
                type: SettlementEventType.TreeNoncesAggregated,
                id: data.treeNoncesAggregated.id,
                treeNonces: decodeMusig2Nonces(
                    data.treeNoncesAggregated.treeNonces
                ),
            };
        }

        // Check for TreeTx event
        if (data.treeTx) {
            const children = Object.fromEntries(
                Object.entries(data.treeTx.children).map(
                    ([outputIndex, txid]) => {
                        return [parseInt(outputIndex), txid];
                    }
                )
            );

            return {
                type: SettlementEventType.TreeTx,
                id: data.treeTx.id,
                topic: data.treeTx.topic,
                batchIndex: data.treeTx.batchIndex,
                chunk: {
                    txid: data.treeTx.txid,
                    tx: data.treeTx.tx,
                    children,
                },
            };
        }

        if (data.treeSignature) {
            return {
                type: SettlementEventType.TreeSignature,
                id: data.treeSignature.id,
                topic: data.treeSignature.topic,
                batchIndex: data.treeSignature.batchIndex,
                txid: data.treeSignature.txid,
                signature: data.treeSignature.signature,
            };
        }

        // Skip heartbeat events
        if (data.heartbeat) {
            return null;
        }

        console.warn("Unknown event type:", data);
        return null;
    }

    protected parseTransactionNotification(
        data: ProtoTypes.GetTransactionsStreamResponse
    ): { commitmentTx?: TxNotification; arkTx?: TxNotification } | null {
        if (data.commitmentTx) {
            return {
                commitmentTx: {
                    txid: data.commitmentTx.txid,
                    tx: data.commitmentTx.tx,
                    spentVtxos: data.commitmentTx.spentVtxos.map(mapVtxo),
                    spendableVtxos:
                        data.commitmentTx.spendableVtxos.map(mapVtxo),
                    checkpointTxs: data.commitmentTx.checkpointTxs,
                },
            };
        }

        if (data.arkTx) {
            return {
                arkTx: {
                    txid: data.arkTx.txid,
                    tx: data.arkTx.tx,
                    spentVtxos: data.arkTx.spentVtxos.map(mapVtxo),
                    spendableVtxos: data.arkTx.spendableVtxos.map(mapVtxo),
                    checkpointTxs: data.arkTx.checkpointTxs,
                },
            };
        }

        // Skip heartbeat events
        if (data.heartbeat) {
            return null;
        }

        console.warn("Unknown transaction notification type:", data);
        return null;
    }
}

function encodeMusig2Nonces(nonces: TreeNonces): string {
    const noncesObject: Record<string, string> = {};
    for (const [txid, nonce] of nonces) {
        noncesObject[txid] = hex.encode(nonce.pubNonce);
    }
    return JSON.stringify(noncesObject);
}

function encodeMusig2Signatures(signatures: TreePartialSigs): string {
    const sigObject: Record<string, string> = {};
    for (const [txid, sig] of signatures) {
        sigObject[txid] = hex.encode(sig.encode());
    }
    return JSON.stringify(sigObject);
}

function decodeMusig2Nonces(str: string): TreeNonces {
    const noncesObject = JSON.parse(str);
    return new Map(
        Object.entries(noncesObject).map(([txid, nonce]) => {
            if (typeof nonce !== "string") {
                throw new Error("invalid nonce");
            }
            return [txid, { pubNonce: hex.decode(nonce) }];
        })
    );
}

// ProtoTypes namespace defines unexported types representing the raw data received from the server
namespace ProtoTypes {
    interface BatchStartedEvent {
        id: string;
        intentIdHashes: string[];
        batchExpiry: number;
    }

    interface BatchFailed {
        id: string;
        reason: string;
    }

    export interface BatchFinalizationEvent {
        id: string;
        commitmentTx: string;
    }

    interface BatchFinalizedEvent {
        id: string;
        commitmentTxid: string;
    }

    interface TreeSigningStartedEvent {
        id: string;
        cosignersPubkeys: string[];
        unsignedCommitmentTx: string;
    }

    interface TreeNoncesAggregatedEvent {
        id: string;
        treeNonces: string;
    }

    interface TreeTxEvent {
        id: string;
        topic: string[];
        batchIndex: number;
        txid: string;
        tx: string;
        children: Record<string, string>;
    }

    interface TreeSignatureEvent {
        id: string;
        topic: string[];
        batchIndex: number;
        txid: string;
        signature: string;
    }

    interface Heartbeat {
        // Empty interface for heartbeat events
    }

    export interface VtxoData {
        outpoint: {
            txid: string;
            vout: number;
        };
        amount: string;
        script: string;
        createdAt: string;
        expiresAt: string | null;
        commitmentTxids: string[];
        isPreconfirmed: boolean;
        isSwept: boolean;
        isUnrolled: boolean;
        isSpent: boolean;
        spentBy: string;
        settledBy?: string;
        arkTxid?: string;
    }

    export interface GetEventStreamResponse {
        batchStarted?: BatchStartedEvent;
        batchFailed?: BatchFailed;
        batchFinalization?: BatchFinalizationEvent;
        batchFinalized?: BatchFinalizedEvent;
        treeSigningStarted?: TreeSigningStartedEvent;
        treeNoncesAggregated?: TreeNoncesAggregatedEvent;
        treeTx?: TreeTxEvent;
        treeSignature?: TreeSignatureEvent;
        heartbeat?: Heartbeat;
    }

    export interface GetTransactionsStreamResponse {
        commitmentTx?: {
            txid: string;
            tx: string;
            spentVtxos: VtxoData[];
            spendableVtxos: VtxoData[];
            checkpointTxs?: Record<string, { txid: string; tx: string }>;
        };
        arkTx?: {
            txid: string;
            tx: string;
            spentVtxos: VtxoData[];
            spendableVtxos: VtxoData[];
            checkpointTxs?: Record<string, { txid: string; tx: string }>;
        };
        heartbeat?: Heartbeat;
    }

    // Legacy types for backward compatibility
    export interface EventData {
        batchStarted?: BatchStartedEvent;
        batchFailed?: BatchFailed;
        batchFinalization?: BatchFinalizationEvent;
        batchFinalized?: BatchFinalizedEvent;
        treeSigningStarted?: TreeSigningStartedEvent;
        treeNoncesAggregated?: TreeNoncesAggregatedEvent;
        treeTx?: TreeTxEvent;
        treeSignature?: TreeSignatureEvent;
    }

    export interface TransactionData {
        commitmentTx?: {
            txid: string;
            tx: string;
            spentVtxos: VtxoData[];
            spendableVtxos: VtxoData[];
            checkpointTxs?: Record<string, { txid: string; tx: string }>;
        };
        arkTx?: {
            txid: string;
            tx: string;
            spentVtxos: VtxoData[];
            spendableVtxos: VtxoData[];
            checkpointTxs?: Record<string, { txid: string; tx: string }>;
        };
    }
}

export function isFetchTimeoutError(err: any): boolean {
    const checkError = (error: any) => {
        if (!(error instanceof Error)) return false;

        // TODO: get something more robust than this
        const isCloudflare524 =
            error.name === "TypeError" && error.message === "Failed to fetch";

        return (
            isCloudflare524 ||
            error.name === "HeadersTimeoutError" ||
            error.name === "BodyTimeoutError" ||
            (error as any).code === "UND_ERR_HEADERS_TIMEOUT" ||
            (error as any).code === "UND_ERR_BODY_TIMEOUT"
        );
    };

    return checkError(err) || checkError((err as any).cause);
}

function mapVtxo(vtxo: ProtoTypes.VtxoData): Vtxo {
    return {
        outpoint: {
            txid: vtxo.outpoint.txid,
            vout: vtxo.outpoint.vout,
        },
        amount: vtxo.amount,
        script: vtxo.script,
        createdAt: vtxo.createdAt,
        expiresAt: vtxo.expiresAt,
        commitmentTxids: vtxo.commitmentTxids,
        isPreconfirmed: vtxo.isPreconfirmed,
        isSwept: vtxo.isSwept,
        isUnrolled: vtxo.isUnrolled,
        isSpent: vtxo.isSpent,
        spentBy: vtxo.spentBy,
        settledBy: vtxo.settledBy,
        arkTxid: vtxo.arkTxid,
    };
}<|MERGE_RESOLUTION|>--- conflicted
+++ resolved
@@ -566,7 +566,6 @@
         }
     }
 
-<<<<<<< HEAD
     async getPendingTxs(proof: string): Promise<PendingTx[]> {
         const url = `${this.serverUrl}/v1/tx/pending`;
         const response = await fetch(url, {
@@ -600,10 +599,7 @@
         return data.pendingTxs;
     }
 
-    private parseSettlementEvent(
-=======
     protected parseSettlementEvent(
->>>>>>> 1d3bf8fe
         data: ProtoTypes.GetEventStreamResponse
     ): SettlementEvent | null {
         // Check for BatchStarted event
