import { TxTreeNode } from "../tree/txTree";
import { TreeNonces, TreePartialSigs } from "../tree/signingSession";
import { hex } from "@scure/base";
import { Vtxo } from "./indexer";
import { eventSourceIterator } from "./utils";

export type Output = {
    address: string; // onchain or off-chain
    amount: bigint; // Amount to send in satoshis
};

export enum SettlementEventType {
    BatchStarted = "batch_started",
    BatchFinalization = "batch_finalization",
    BatchFinalized = "batch_finalized",
    BatchFailed = "batch_failed",
    TreeSigningStarted = "tree_signing_started",
    TreeNoncesAggregated = "tree_nonces_aggregated",
    TreeTx = "tree_tx",
    TreeSignature = "tree_signature",
}

export type BatchFinalizationEvent = {
    type: SettlementEventType.BatchFinalization;
    id: string;
    commitmentTx: string;
};

export type BatchFinalizedEvent = {
    type: SettlementEventType.BatchFinalized;
    id: string;
    commitmentTxid: string;
};

export type BatchFailedEvent = {
    type: SettlementEventType.BatchFailed;
    id: string;
    reason: string;
};

export type TreeSigningStartedEvent = {
    type: SettlementEventType.TreeSigningStarted;
    id: string;
    cosignersPublicKeys: string[];
    unsignedCommitmentTx: string;
};

export type TreeNoncesAggregatedEvent = {
    type: SettlementEventType.TreeNoncesAggregated;
    id: string;
    treeNonces: TreeNonces;
};

export type BatchStartedEvent = {
    type: SettlementEventType.BatchStarted;
    id: string;
    intentIdHashes: string[];
    batchExpiry: bigint;
};

export type TreeTxEvent = {
    type: SettlementEventType.TreeTx;
    id: string;
    topic: string[];
    batchIndex: number;
    chunk: TxTreeNode;
};

export type TreeSignatureEvent = {
    type: SettlementEventType.TreeSignature;
    id: string;
    topic: string[];
    batchIndex: number;
    txid: string;
    signature: string;
};

export type SettlementEvent =
    | BatchFinalizationEvent
    | BatchFinalizedEvent
    | BatchFailedEvent
    | TreeSigningStartedEvent
    | TreeNoncesAggregatedEvent
    | BatchStartedEvent
    | TreeTxEvent
    | TreeSignatureEvent;

export interface MarketHour {
    nextStartTime: bigint;
    nextEndTime: bigint;
    period: bigint;
    roundInterval: bigint;
}

export interface ArkInfo {
    signerPubkey: string;
    vtxoTreeExpiry: bigint;
    unilateralExitDelay: bigint;
    roundInterval: bigint;
    network: string;
    dust: bigint;
    forfeitAddress: string;
    marketHour?: MarketHour;
    version: string;
    utxoMinAmount: bigint;
    utxoMaxAmount: bigint; // -1 means no limit (default), 0 means boarding not allowed
    vtxoMinAmount: bigint;
    vtxoMaxAmount: bigint; // -1 means no limit (default)
    boardingExitDelay: bigint;
    checkpointExitClosure: string;
}

export interface Intent {
    signature: string;
    message: string;
}

export interface TxNotification {
    txid: string;
    tx: string;
    spentVtxos: Vtxo[];
    spendableVtxos: Vtxo[];
    checkpointTxs?: Record<string, { txid: string; tx: string }>;
}

export interface ArkProvider {
    getInfo(): Promise<ArkInfo>;
    submitTx(
        signedArkTx: string,
        checkpointTxs: string[]
    ): Promise<{
        arkTxid: string;
        finalArkTx: string;
        signedCheckpointTxs: string[];
    }>;
    finalizeTx(arkTxid: string, finalCheckpointTxs: string[]): Promise<void>;
    registerIntent(intent: Intent): Promise<string>;
    deleteIntent(intent: Intent): Promise<void>;
    confirmRegistration(intentId: string): Promise<void>;
    submitTreeNonces(
        batchId: string,
        pubkey: string,
        nonces: TreeNonces
    ): Promise<void>;
    submitTreeSignatures(
        batchId: string,
        pubkey: string,
        signatures: TreePartialSigs
    ): Promise<void>;
    submitSignedForfeitTxs(
        signedForfeitTxs: string[],
        signedCommitmentTx?: string
    ): Promise<void>;
    getEventStream(
        signal: AbortSignal,
        topics: string[]
    ): AsyncIterableIterator<SettlementEvent>;
    getTransactionsStream(signal: AbortSignal): AsyncIterableIterator<{
        commitmentTx?: TxNotification;
        arkTx?: TxNotification;
    }>;
}

/**
 * REST-based Ark provider implementation.
 * @see https://buf.build/arkade-os/arkd/docs/main:ark.v1#ark.v1.ArkService
 * @example
 * ```typescript
 * const provider = new RestArkProvider('https://ark.example.com');
 * const info = await provider.getInfo();
 * ```
 */
export class RestArkProvider implements ArkProvider {
    constructor(public serverUrl: string) {}

    async getInfo(): Promise<ArkInfo> {
        const url = `${this.serverUrl}/v1/info`;
        const response = await fetch(url);
        if (!response.ok) {
            throw new Error(
                `Failed to get server info: ${response.statusText}`
            );
        }
        const fromServer = await response.json();
        return {
            ...fromServer,
            vtxoTreeExpiry: BigInt(fromServer.vtxoTreeExpiry ?? 0),
            unilateralExitDelay: BigInt(fromServer.unilateralExitDelay ?? 0),
            roundInterval: BigInt(fromServer.roundInterval ?? 0),
            dust: BigInt(fromServer.dust ?? 0),
            utxoMinAmount: BigInt(fromServer.utxoMinAmount ?? 0),
            utxoMaxAmount: BigInt(fromServer.utxoMaxAmount ?? -1),
            vtxoMinAmount: BigInt(fromServer.vtxoMinAmount ?? 0),
            vtxoMaxAmount: BigInt(fromServer.vtxoMaxAmount ?? -1),
            boardingExitDelay: BigInt(fromServer.boardingExitDelay ?? 0),
            checkpointExitClosure: fromServer.checkpointTapscript ?? "",
            marketHour:
                "marketHour" in fromServer && fromServer.marketHour != null
                    ? {
                          nextStartTime: BigInt(
                              fromServer.marketHour.nextStartTime ?? 0
                          ),
                          nextEndTime: BigInt(
                              fromServer.marketHour.nextEndTime ?? 0
                          ),
                          period: BigInt(fromServer.marketHour.period ?? 0),
                          roundInterval: BigInt(
                              fromServer.marketHour.roundInterval ?? 0
                          ),
                      }
                    : undefined,
        };
    }

    async submitTx(
        signedArkTx: string,
        checkpointTxs: string[]
    ): Promise<{
        arkTxid: string;
        finalArkTx: string;
        signedCheckpointTxs: string[];
    }> {
        const url = `${this.serverUrl}/v1/tx/submit`;
        const response = await fetch(url, {
            method: "POST",
            headers: {
                "Content-Type": "application/json",
            },
            body: JSON.stringify({
                signedArkTx: signedArkTx,
                checkpointTxs: checkpointTxs,
            }),
        });

        if (!response.ok) {
            const errorText = await response.text();
            try {
                const grpcError = JSON.parse(errorText);
                // gRPC errors usually have a message and code field
                throw new Error(
                    `Failed to submit virtual transaction: ${grpcError.message || grpcError.error || errorText}`
                );
                // eslint-disable-next-line @typescript-eslint/no-unused-vars
            } catch (_) {
                // If JSON parse fails, use the raw error text
                throw new Error(
                    `Failed to submit virtual transaction: ${errorText}`
                );
            }
        }

        const data = await response.json();
        return {
            arkTxid: data.arkTxid,
            finalArkTx: data.finalArkTx,
            signedCheckpointTxs: data.signedCheckpointTxs,
        };
    }

    async finalizeTx(
        arkTxid: string,
        finalCheckpointTxs: string[]
    ): Promise<void> {
        const url = `${this.serverUrl}/v1/tx/finalize`;
        const response = await fetch(url, {
            method: "POST",
            headers: {
                "Content-Type": "application/json",
            },
            body: JSON.stringify({
                arkTxid,
                finalCheckpointTxs,
            }),
        });

        if (!response.ok) {
            const errorText = await response.text();
            throw new Error(
                `Failed to finalize offchain transaction: ${errorText}`
            );
        }
    }

    async registerIntent(intent: Intent): Promise<string> {
        const url = `${this.serverUrl}/v1/batch/registerIntent`;
        const response = await fetch(url, {
            method: "POST",
            headers: {
                "Content-Type": "application/json",
            },
            body: JSON.stringify({
                intent: {
                    signature: intent.signature,
                    message: intent.message,
                },
            }),
        });

        if (!response.ok) {
            const errorText = await response.text();
            throw new Error(`Failed to register intent: ${errorText}`);
        }

        const data = await response.json();
        return data.intentId;
    }

    async deleteIntent(intent: Intent): Promise<void> {
        const url = `${this.serverUrl}/v1/batch/deleteIntent`;
        const response = await fetch(url, {
            method: "POST",
            headers: {
                "Content-Type": "application/json",
            },
            body: JSON.stringify({
                proof: {
                    signature: intent.signature,
                    message: intent.message,
                },
            }),
        });

        if (!response.ok) {
            const errorText = await response.text();
            throw new Error(`Failed to delete intent: ${errorText}`);
        }
    }

    async confirmRegistration(intentId: string): Promise<void> {
        const url = `${this.serverUrl}/v1/batch/ack`;
        const response = await fetch(url, {
            method: "POST",
            headers: {
                "Content-Type": "application/json",
            },
            body: JSON.stringify({
                intentId,
            }),
        });

        if (!response.ok) {
            const errorText = await response.text();
            throw new Error(`Failed to confirm registration: ${errorText}`);
        }
    }

    async submitTreeNonces(
        batchId: string,
        pubkey: string,
        nonces: TreeNonces
    ): Promise<void> {
        const url = `${this.serverUrl}/v1/batch/tree/submitNonces`;
        const response = await fetch(url, {
            method: "POST",
            headers: {
                "Content-Type": "application/json",
            },
            body: JSON.stringify({
                batchId,
                pubkey,
                treeNonces: encodeMusig2Nonces(nonces),
            }),
        });

        if (!response.ok) {
            const errorText = await response.text();
            throw new Error(`Failed to submit tree nonces: ${errorText}`);
        }
    }

    async submitTreeSignatures(
        batchId: string,
        pubkey: string,
        signatures: TreePartialSigs
    ): Promise<void> {
        const url = `${this.serverUrl}/v1/batch/tree/submitSignatures`;
        const response = await fetch(url, {
            method: "POST",
            headers: {
                "Content-Type": "application/json",
            },
            body: JSON.stringify({
                batchId,
                pubkey,
                treeSignatures: encodeMusig2Signatures(signatures),
            }),
        });

        if (!response.ok) {
            const errorText = await response.text();
            throw new Error(`Failed to submit tree signatures: ${errorText}`);
        }
    }

    async submitSignedForfeitTxs(
        signedForfeitTxs: string[],
        signedCommitmentTx?: string
    ): Promise<void> {
        const url = `${this.serverUrl}/v1/batch/submitForfeitTxs`;
        const response = await fetch(url, {
            method: "POST",
            headers: {
                "Content-Type": "application/json",
            },
            body: JSON.stringify({
                signedForfeitTxs: signedForfeitTxs,
                signedCommitmentTx: signedCommitmentTx,
            }),
        });

        if (!response.ok) {
            throw new Error(
                `Failed to submit forfeit transactions: ${response.statusText}`
            );
        }
    }

    async *getEventStream(
        signal: AbortSignal,
        topics: string[]
    ): AsyncIterableIterator<SettlementEvent> {
        const url = `${this.serverUrl}/v1/batch/events`;
        const queryParams =
            topics.length > 0
                ? `?${topics.map((topic) => `topics=${encodeURIComponent(topic)}`).join("&")}`
                : "";

        while (!signal?.aborted) {
            try {
<<<<<<< HEAD
                const response = await fetch(url + queryParams, {
                    headers: {
                        Accept: "text/event-stream",
                    },
                    signal,
                });

                if (!response.ok) {
                    throw new Error(
                        `Unexpected status ${response.status} when fetching event stream`
                    );
                }

                if (!response.body) {
                    throw new Error("Response body is null");
                }
=======
                const eventSource = new EventSource(url + queryParams);
>>>>>>> 491c2f64

                // Set up abort handling
                const abortHandler = () => {
                    eventSource.close();
                };
                signal?.addEventListener("abort", abortHandler);

                try {
                    for await (const event of eventSourceIterator(
                        eventSource
                    )) {
                        if (signal?.aborted) break;

                        try {
<<<<<<< HEAD
                            // Parse SSE format: "data: {json}"
                            if (line.startsWith("data:")) {
                                const jsonStr = line.substring(5).trim();
                                if (!jsonStr) continue;

                                const data = JSON.parse(jsonStr);
                                const eventData = data.result || data;

                                // Skip heartbeat messages
                                if (eventData.heartbeat !== undefined) {
                                    continue;
                                }

                                const event =
                                    this.parseSettlementEvent(eventData);
                                if (event) {
                                    yield event;
                                }
=======
                            const data = JSON.parse(event.data);
                            const settlementEvent =
                                this.parseSettlementEvent(data);
                            if (settlementEvent) {
                                yield settlementEvent;
>>>>>>> 491c2f64
                            }
                        } catch (err) {
                            console.error("Failed to parse event:", line);
                            console.error("Parse error:", err);
                            throw err;
                        }
                    }
                } finally {
                    signal?.removeEventListener("abort", abortHandler);
                    eventSource.close();
                }
            } catch (error) {
                if (error instanceof Error && error.name === "AbortError") {
                    break;
                }

                // ignore timeout errors, they're expected when the server is not sending anything for 5 min
                if (isFetchTimeoutError(error)) {
                    console.debug("Timeout error ignored");
                    continue;
                }

                console.error("Event stream error:", error);
                throw error;
            }
        }
    }

    async *getTransactionsStream(signal: AbortSignal): AsyncIterableIterator<{
        commitmentTx?: TxNotification;
        arkTx?: TxNotification;
    }> {
        const url = `${this.serverUrl}/v1/txs`;

        while (!signal?.aborted) {
            try {
                const eventSource = new EventSource(url);

                // Set up abort handling
                const abortHandler = () => {
                    eventSource.close();
                };
                signal?.addEventListener("abort", abortHandler);

                try {
                    for await (const event of eventSourceIterator(
                        eventSource
                    )) {
                        if (signal?.aborted) break;

                        try {
                            const data = JSON.parse(event.data);
                            const txNotification =
                                this.parseTransactionNotification(data);
                            if (txNotification) {
                                yield txNotification;
                            }
                        } catch (err) {
                            console.error(
                                "Failed to parse transaction notification:",
                                err
                            );
                            throw err;
                        }
                    }
                } finally {
                    signal?.removeEventListener("abort", abortHandler);
                    eventSource.close();
                }
            } catch (error) {
                if (error instanceof Error && error.name === "AbortError") {
                    break;
                }

                // ignore timeout errors, they're expected when the server is not sending anything for 5 min
                if (isFetchTimeoutError(error)) {
                    console.debug("Timeout error ignored");
                    continue;
                }

                console.error("Transaction stream error:", error);
                throw error;
            }
        }
    }

<<<<<<< HEAD
    protected parseSettlementEvent(
        data: ProtoTypes.EventData
=======
    private parseSettlementEvent(
        data: ProtoTypes.GetEventStreamResponse
>>>>>>> 491c2f64
    ): SettlementEvent | null {
        // Check for BatchStarted event
        if (data.batchStarted) {
            return {
                type: SettlementEventType.BatchStarted,
                id: data.batchStarted.id,
                intentIdHashes: data.batchStarted.intentIdHashes,
                batchExpiry: BigInt(data.batchStarted.batchExpiry),
            };
        }

        // Check for BatchFinalization event
        if (data.batchFinalization) {
            return {
                type: SettlementEventType.BatchFinalization,
                id: data.batchFinalization.id,
                commitmentTx: data.batchFinalization.commitmentTx,
            };
        }

        // Check for BatchFinalized event
        if (data.batchFinalized) {
            return {
                type: SettlementEventType.BatchFinalized,
                id: data.batchFinalized.id,
                commitmentTxid: data.batchFinalized.commitmentTxid,
            };
        }

        // Check for BatchFailed event
        if (data.batchFailed) {
            return {
                type: SettlementEventType.BatchFailed,
                id: data.batchFailed.id,
                reason: data.batchFailed.reason,
            };
        }

        // Check for TreeSigningStarted event
        if (data.treeSigningStarted) {
            return {
                type: SettlementEventType.TreeSigningStarted,
                id: data.treeSigningStarted.id,
                cosignersPublicKeys: data.treeSigningStarted.cosignersPubkeys,
                unsignedCommitmentTx:
                    data.treeSigningStarted.unsignedCommitmentTx,
            };
        }

        // Check for TreeNoncesAggregated event
        if (data.treeNoncesAggregated) {
            return {
                type: SettlementEventType.TreeNoncesAggregated,
                id: data.treeNoncesAggregated.id,
                treeNonces: decodeMusig2Nonces(
                    data.treeNoncesAggregated.treeNonces
                ),
            };
        }

        // Check for TreeTx event
        if (data.treeTx) {
            const children = Object.fromEntries(
                Object.entries(data.treeTx.children).map(
                    ([outputIndex, txid]) => {
                        return [parseInt(outputIndex), txid];
                    }
                )
            );

            return {
                type: SettlementEventType.TreeTx,
                id: data.treeTx.id,
                topic: data.treeTx.topic,
                batchIndex: data.treeTx.batchIndex,
                chunk: {
                    txid: data.treeTx.txid,
                    tx: data.treeTx.tx,
                    children,
                },
            };
        }

        if (data.treeSignature) {
            return {
                type: SettlementEventType.TreeSignature,
                id: data.treeSignature.id,
                topic: data.treeSignature.topic,
                batchIndex: data.treeSignature.batchIndex,
                txid: data.treeSignature.txid,
                signature: data.treeSignature.signature,
            };
        }

        // Skip heartbeat events
        if (data.heartbeat) {
            return null;
        }

        console.warn("Unknown event type:", data);
        return null;
    }

<<<<<<< HEAD
    protected parseTransactionNotification(
        data: ProtoTypes.TransactionData
=======
    private parseTransactionNotification(
        data: ProtoTypes.GetTransactionsStreamResponse
>>>>>>> 491c2f64
    ): { commitmentTx?: TxNotification; arkTx?: TxNotification } | null {
        if (data.commitmentTx) {
            return {
                commitmentTx: {
                    txid: data.commitmentTx.txid,
                    tx: data.commitmentTx.tx,
                    spentVtxos: data.commitmentTx.spentVtxos.map(mapVtxo),
                    spendableVtxos:
                        data.commitmentTx.spendableVtxos.map(mapVtxo),
                    checkpointTxs: data.commitmentTx.checkpointTxs,
                },
            };
        }

        if (data.arkTx) {
            return {
                arkTx: {
                    txid: data.arkTx.txid,
                    tx: data.arkTx.tx,
                    spentVtxos: data.arkTx.spentVtxos.map(mapVtxo),
                    spendableVtxos: data.arkTx.spendableVtxos.map(mapVtxo),
                    checkpointTxs: data.arkTx.checkpointTxs,
                },
            };
        }

        // Skip heartbeat events
        if (data.heartbeat) {
            return null;
        }

        console.warn("Unknown transaction notification type:", data);
        return null;
    }
}

function encodeMusig2Nonces(nonces: TreeNonces): string {
    const noncesObject: Record<string, string> = {};
    for (const [txid, nonce] of nonces) {
        noncesObject[txid] = hex.encode(nonce.pubNonce);
    }
    return JSON.stringify(noncesObject);
}

function encodeMusig2Signatures(signatures: TreePartialSigs): string {
    const sigObject: Record<string, string> = {};
    for (const [txid, sig] of signatures) {
        sigObject[txid] = hex.encode(sig.encode());
    }
    return JSON.stringify(sigObject);
}

function decodeMusig2Nonces(str: string): TreeNonces {
    const noncesObject = JSON.parse(str);
    return new Map(
        Object.entries(noncesObject).map(([txid, nonce]) => {
            if (typeof nonce !== "string") {
                throw new Error("invalid nonce");
            }
            return [txid, { pubNonce: hex.decode(nonce) }];
        })
    );
}

// ProtoTypes namespace defines unexported types representing the raw data received from the server
namespace ProtoTypes {
    interface BatchStartedEvent {
        id: string;
        intentIdHashes: string[];
        batchExpiry: number;
    }

    interface BatchFailed {
        id: string;
        reason: string;
    }

    export interface BatchFinalizationEvent {
        id: string;
        commitmentTx: string;
    }

    interface BatchFinalizedEvent {
        id: string;
        commitmentTxid: string;
    }

    interface TreeSigningStartedEvent {
        id: string;
        cosignersPubkeys: string[];
        unsignedCommitmentTx: string;
    }

    interface TreeNoncesAggregatedEvent {
        id: string;
        treeNonces: string;
    }

    interface TreeTxEvent {
        id: string;
        topic: string[];
        batchIndex: number;
        txid: string;
        tx: string;
        children: Record<string, string>;
    }

    interface TreeSignatureEvent {
        id: string;
        topic: string[];
        batchIndex: number;
        txid: string;
        signature: string;
    }

    interface Heartbeat {
        // Empty interface for heartbeat events
    }

    export interface VtxoData {
        outpoint: {
            txid: string;
            vout: number;
        };
        amount: string;
        script: string;
        createdAt: string;
        expiresAt: string | null;
        commitmentTxids: string[];
        isPreconfirmed: boolean;
        isSwept: boolean;
        isUnrolled: boolean;
        isSpent: boolean;
        spentBy: string;
        settledBy?: string;
        arkTxid?: string;
    }

    export interface GetEventStreamResponse {
        batchStarted?: BatchStartedEvent;
        batchFailed?: BatchFailed;
        batchFinalization?: BatchFinalizationEvent;
        batchFinalized?: BatchFinalizedEvent;
        treeSigningStarted?: TreeSigningStartedEvent;
        treeNoncesAggregated?: TreeNoncesAggregatedEvent;
        treeTx?: TreeTxEvent;
        treeSignature?: TreeSignatureEvent;
        heartbeat?: Heartbeat;
    }

    export interface GetTransactionsStreamResponse {
        commitmentTx?: {
            txid: string;
            tx: string;
            spentVtxos: VtxoData[];
            spendableVtxos: VtxoData[];
            checkpointTxs?: Record<string, { txid: string; tx: string }>;
        };
        arkTx?: {
            txid: string;
            tx: string;
            spentVtxos: VtxoData[];
            spendableVtxos: VtxoData[];
            checkpointTxs?: Record<string, { txid: string; tx: string }>;
        };
        heartbeat?: Heartbeat;
    }

    // Legacy types for backward compatibility
    export interface EventData {
        batchStarted?: BatchStartedEvent;
        batchFailed?: BatchFailed;
        batchFinalization?: BatchFinalizationEvent;
        batchFinalized?: BatchFinalizedEvent;
        treeSigningStarted?: TreeSigningStartedEvent;
        treeNoncesAggregated?: TreeNoncesAggregatedEvent;
        treeTx?: TreeTxEvent;
        treeSignature?: TreeSignatureEvent;
    }

    export interface TransactionData {
        commitmentTx?: {
            txid: string;
            tx: string;
            spentVtxos: VtxoData[];
            spendableVtxos: VtxoData[];
            checkpointTxs?: Record<string, { txid: string; tx: string }>;
        };
        arkTx?: {
            txid: string;
            tx: string;
            spentVtxos: VtxoData[];
            spendableVtxos: VtxoData[];
            checkpointTxs?: Record<string, { txid: string; tx: string }>;
        };
    }
}

export function isFetchTimeoutError(err: any): boolean {
    const checkError = (error: any) => {
        if (!(error instanceof Error)) return false;

        // TODO: get something more robust than this
        const isCloudflare524 =
            error.name === "TypeError" && error.message === "Failed to fetch";

        return (
            isCloudflare524 ||
            error.name === "HeadersTimeoutError" ||
            error.name === "BodyTimeoutError" ||
            (error as any).code === "UND_ERR_HEADERS_TIMEOUT" ||
            (error as any).code === "UND_ERR_BODY_TIMEOUT"
        );
    };

    return checkError(err) || checkError((err as any).cause);
}

function mapVtxo(vtxo: ProtoTypes.VtxoData): Vtxo {
    return {
        outpoint: {
            txid: vtxo.outpoint.txid,
            vout: vtxo.outpoint.vout,
        },
        amount: vtxo.amount,
        script: vtxo.script,
        createdAt: vtxo.createdAt,
        expiresAt: vtxo.expiresAt,
        commitmentTxids: vtxo.commitmentTxids,
        isPreconfirmed: vtxo.isPreconfirmed,
        isSwept: vtxo.isSwept,
        isUnrolled: vtxo.isUnrolled,
        isSpent: vtxo.isSpent,
        spentBy: vtxo.spentBy,
        settledBy: vtxo.settledBy,
        arkTxid: vtxo.arkTxid,
    };
}<|MERGE_RESOLUTION|>--- conflicted
+++ resolved
@@ -427,26 +427,7 @@
 
         while (!signal?.aborted) {
             try {
-<<<<<<< HEAD
-                const response = await fetch(url + queryParams, {
-                    headers: {
-                        Accept: "text/event-stream",
-                    },
-                    signal,
-                });
-
-                if (!response.ok) {
-                    throw new Error(
-                        `Unexpected status ${response.status} when fetching event stream`
-                    );
-                }
-
-                if (!response.body) {
-                    throw new Error("Response body is null");
-                }
-=======
                 const eventSource = new EventSource(url + queryParams);
->>>>>>> 491c2f64
 
                 // Set up abort handling
                 const abortHandler = () => {
@@ -461,36 +442,14 @@
                         if (signal?.aborted) break;
 
                         try {
-<<<<<<< HEAD
-                            // Parse SSE format: "data: {json}"
-                            if (line.startsWith("data:")) {
-                                const jsonStr = line.substring(5).trim();
-                                if (!jsonStr) continue;
-
-                                const data = JSON.parse(jsonStr);
-                                const eventData = data.result || data;
-
-                                // Skip heartbeat messages
-                                if (eventData.heartbeat !== undefined) {
-                                    continue;
-                                }
-
-                                const event =
-                                    this.parseSettlementEvent(eventData);
-                                if (event) {
-                                    yield event;
-                                }
-=======
                             const data = JSON.parse(event.data);
                             const settlementEvent =
                                 this.parseSettlementEvent(data);
                             if (settlementEvent) {
                                 yield settlementEvent;
->>>>>>> 491c2f64
                             }
                         } catch (err) {
-                            console.error("Failed to parse event:", line);
-                            console.error("Parse error:", err);
+                            console.error("Failed to parse event:", err);
                             throw err;
                         }
                     }
@@ -573,13 +532,8 @@
         }
     }
 
-<<<<<<< HEAD
-    protected parseSettlementEvent(
-        data: ProtoTypes.EventData
-=======
     private parseSettlementEvent(
         data: ProtoTypes.GetEventStreamResponse
->>>>>>> 491c2f64
     ): SettlementEvent | null {
         // Check for BatchStarted event
         if (data.batchStarted) {
@@ -683,13 +637,8 @@
         return null;
     }
 
-<<<<<<< HEAD
-    protected parseTransactionNotification(
-        data: ProtoTypes.TransactionData
-=======
     private parseTransactionNotification(
         data: ProtoTypes.GetTransactionsStreamResponse
->>>>>>> 491c2f64
     ): { commitmentTx?: TxNotification; arkTx?: TxNotification } | null {
         if (data.commitmentTx) {
             return {
