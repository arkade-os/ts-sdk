import { TxTreeNode } from "../tree/txTree";
import { TreeNonces, TreePartialSigs } from "../tree/signingSession";
import { hex } from "@scure/base";
import { Vtxo } from "./indexer";

export type Output = {
    address: string; // onchain or off-chain
    amount: bigint; // Amount to send in satoshis
};

export enum SettlementEventType {
    BatchStarted = "batch_started",
    BatchFinalization = "batch_finalization",
    BatchFinalized = "batch_finalized",
    BatchFailed = "batch_failed",
    TreeSigningStarted = "tree_signing_started",
    TreeNoncesAggregated = "tree_nonces_aggregated",
    TreeTx = "tree_tx",
    TreeSignature = "tree_signature",
}

export type BatchFinalizationEvent = {
    type: SettlementEventType.BatchFinalization;
    id: string;
    commitmentTx: string;
};

export type BatchFinalizedEvent = {
    type: SettlementEventType.BatchFinalized;
    id: string;
    commitmentTxid: string;
};

export type BatchFailedEvent = {
    type: SettlementEventType.BatchFailed;
    id: string;
    reason: string;
};

export type TreeSigningStartedEvent = {
    type: SettlementEventType.TreeSigningStarted;
    id: string;
    cosignersPublicKeys: string[];
    unsignedCommitmentTx: string;
};

export type TreeNoncesAggregatedEvent = {
    type: SettlementEventType.TreeNoncesAggregated;
    id: string;
    treeNonces: TreeNonces;
};

export type BatchStartedEvent = {
    type: SettlementEventType.BatchStarted;
    id: string;
    intentIdHashes: string[];
    batchExpiry: bigint;
};

export type TreeTxEvent = {
    type: SettlementEventType.TreeTx;
    id: string;
    topic: string[];
    batchIndex: number;
    chunk: TxTreeNode;
};

export type TreeSignatureEvent = {
    type: SettlementEventType.TreeSignature;
    id: string;
    topic: string[];
    batchIndex: number;
    txid: string;
    signature: string;
};

export type SettlementEvent =
    | BatchFinalizationEvent
    | BatchFinalizedEvent
    | BatchFailedEvent
    | TreeSigningStartedEvent
    | TreeNoncesAggregatedEvent
    | BatchStartedEvent
    | TreeTxEvent
    | TreeSignatureEvent;

export interface MarketHour {
    nextStartTime: bigint;
    nextEndTime: bigint;
    period: bigint;
    roundInterval: bigint;
}

export interface ArkInfo {
    signerPubkey: string;
    vtxoTreeExpiry: bigint;
    unilateralExitDelay: bigint;
    roundInterval: bigint;
    network: string;
    dust: bigint;
    forfeitAddress: string;
    marketHour?: MarketHour;
    version: string;
    utxoMinAmount: bigint;
    utxoMaxAmount: bigint; // -1 means no limit (default), 0 means boarding not allowed
    vtxoMinAmount: bigint;
    vtxoMaxAmount: bigint; // -1 means no limit (default)
    boardingExitDelay: bigint;
}

export interface Intent {
    signature: string;
    message: string;
}

export interface TxNotification {
    txid: string;
    tx: string;
    spentVtxos: Vtxo[];
    spendableVtxos: Vtxo[];
    checkpointTxs?: Record<string, { txid: string; tx: string }>;
}

export interface ArkProvider {
    getInfo(): Promise<ArkInfo>;
    submitTx(
        signedArkTx: string,
        checkpointTxs: string[]
    ): Promise<{
        arkTxid: string;
        finalArkTx: string;
        signedCheckpointTxs: string[];
    }>;
    finalizeTx(arkTxid: string, finalCheckpointTxs: string[]): Promise<void>;
    registerIntent(intent: Intent): Promise<string>;
    deleteIntent(intent: Intent): Promise<void>;
    confirmRegistration(intentId: string): Promise<void>;
    submitTreeNonces(
        batchId: string,
        pubkey: string,
        nonces: TreeNonces
    ): Promise<void>;
    submitTreeSignatures(
        batchId: string,
        pubkey: string,
        signatures: TreePartialSigs
    ): Promise<void>;
    submitSignedForfeitTxs(
        signedForfeitTxs: string[],
        signedCommitmentTx?: string
    ): Promise<void>;
    getEventStream(
        signal: AbortSignal,
        topics: string[]
    ): AsyncIterableIterator<SettlementEvent>;
    getTransactionsStream(signal: AbortSignal): AsyncIterableIterator<{
        commitmentTx?: TxNotification;
        arkTx?: TxNotification;
    }>;
}

/**
 * REST-based Ark protocol provider implementation.
 *
 * @example
 * ```typescript
 * const provider = new RestArkProvider('https://ark.example.com');
 * const info = await provider.getInfo();
 * const result = await provider.submitTx(signedTx, checkpoints);
 * ```
 */
export class RestArkProvider implements ArkProvider {
    constructor(public serverUrl: string) {}

    async getInfo(): Promise<ArkInfo> {
        const url = `${this.serverUrl}/v1/info`;
        const response = await fetch(url);
        if (!response.ok) {
            throw new Error(
                `Failed to get server info: ${response.statusText}`
            );
        }
        const fromServer = await response.json();
        return {
            ...fromServer,
            vtxoTreeExpiry: BigInt(fromServer.vtxoTreeExpiry ?? 0),
            unilateralExitDelay: BigInt(fromServer.unilateralExitDelay ?? 0),
            roundInterval: BigInt(fromServer.roundInterval ?? 0),
            dust: BigInt(fromServer.dust ?? 0),
            utxoMinAmount: BigInt(fromServer.utxoMinAmount ?? 0),
            utxoMaxAmount: BigInt(fromServer.utxoMaxAmount ?? -1),
            vtxoMinAmount: BigInt(fromServer.vtxoMinAmount ?? 0),
            vtxoMaxAmount: BigInt(fromServer.vtxoMaxAmount ?? -1),
            boardingExitDelay: BigInt(fromServer.boardingExitDelay ?? 0),
            marketHour: fromServer.marketHour
                ? {
                      nextStartTime: BigInt(
                          fromServer.marketHour.nextStartTime ?? 0
                      ),
                      nextEndTime: BigInt(
                          fromServer.marketHour.nextEndTime ?? 0
                      ),
                      period: BigInt(fromServer.marketHour.period ?? 0),
                      roundInterval: BigInt(
                          fromServer.marketHour.roundInterval ?? 0
                      ),
                  }
                : undefined,
        };
    }

    async submitTx(
        signedArkTx: string,
        checkpointTxs: string[]
    ): Promise<{
        arkTxid: string;
        finalArkTx: string;
        signedCheckpointTxs: string[];
    }> {
        const url = `${this.serverUrl}/v1/tx/submit`;
        const response = await fetch(url, {
            method: "POST",
            headers: {
                "Content-Type": "application/json",
            },
            body: JSON.stringify({
                signedArkTx: signedArkTx,
                checkpointTxs: checkpointTxs,
            }),
        });

        if (!response.ok) {
            const errorText = await response.text();
            try {
                const grpcError = JSON.parse(errorText);
                // gRPC errors usually have a message and code field
                throw new Error(
                    `Failed to submit virtual transaction: ${grpcError.message || grpcError.error || errorText}`
                );
                // eslint-disable-next-line @typescript-eslint/no-unused-vars
            } catch (_) {
                // If JSON parse fails, use the raw error text
                throw new Error(
                    `Failed to submit virtual transaction: ${errorText}`
                );
            }
        }

        const data = await response.json();
        return {
            arkTxid: data.arkTxid,
            finalArkTx: data.finalArkTx,
            signedCheckpointTxs: data.signedCheckpointTxs,
        };
    }

    async finalizeTx(
        arkTxid: string,
        finalCheckpointTxs: string[]
    ): Promise<void> {
        const url = `${this.serverUrl}/v1/tx/finalize`;
        const response = await fetch(url, {
            method: "POST",
            headers: {
                "Content-Type": "application/json",
            },
            body: JSON.stringify({
                arkTxid,
                finalCheckpointTxs,
            }),
        });

        if (!response.ok) {
            const errorText = await response.text();
            throw new Error(
                `Failed to finalize offchain transaction: ${errorText}`
            );
        }
    }

    async registerIntent(intent: Intent): Promise<string> {
        const url = `${this.serverUrl}/v1/batch/registerIntent`;
        const response = await fetch(url, {
            method: "POST",
            headers: {
                "Content-Type": "application/json",
            },
            body: JSON.stringify({
                intent: {
                    signature: intent.signature,
                    message: intent.message,
                },
            }),
        });

        if (!response.ok) {
            const errorText = await response.text();
            throw new Error(`Failed to register intent: ${errorText}`);
        }

        const data = await response.json();
        return data.intentId;
    }

    async deleteIntent(intent: Intent): Promise<void> {
        const url = `${this.serverUrl}/v1/batch/deleteIntent`;
        const response = await fetch(url, {
            method: "POST",
            headers: {
                "Content-Type": "application/json",
            },
            body: JSON.stringify({
                proof: {
                    signature: intent.signature,
                    message: intent.message,
                },
            }),
        });

        if (!response.ok) {
            const errorText = await response.text();
            throw new Error(`Failed to delete intent: ${errorText}`);
        }
    }

    async confirmRegistration(intentId: string): Promise<void> {
        const url = `${this.serverUrl}/v1/batch/ack`;
        const response = await fetch(url, {
            method: "POST",
            headers: {
                "Content-Type": "application/json",
            },
            body: JSON.stringify({
                intentId,
            }),
        });

        if (!response.ok) {
            const errorText = await response.text();
            throw new Error(`Failed to confirm registration: ${errorText}`);
        }
    }

    async submitTreeNonces(
        batchId: string,
        pubkey: string,
        nonces: TreeNonces
    ): Promise<void> {
        const url = `${this.serverUrl}/v1/batch/tree/submitNonces`;
        const response = await fetch(url, {
            method: "POST",
            headers: {
                "Content-Type": "application/json",
            },
            body: JSON.stringify({
                batchId,
                pubkey,
                treeNonces: encodeMusig2Nonces(nonces),
            }),
        });

        if (!response.ok) {
            const errorText = await response.text();
            throw new Error(`Failed to submit tree nonces: ${errorText}`);
        }
    }

    async submitTreeSignatures(
        batchId: string,
        pubkey: string,
        signatures: TreePartialSigs
    ): Promise<void> {
        const url = `${this.serverUrl}/v1/batch/tree/submitSignatures`;
        const response = await fetch(url, {
            method: "POST",
            headers: {
                "Content-Type": "application/json",
            },
            body: JSON.stringify({
                batchId,
                pubkey,
                treeSignatures: encodeMusig2Signatures(signatures),
            }),
        });

        if (!response.ok) {
            const errorText = await response.text();
            throw new Error(`Failed to submit tree signatures: ${errorText}`);
        }
    }

    async submitSignedForfeitTxs(
        signedForfeitTxs: string[],
        signedCommitmentTx?: string
    ): Promise<void> {
        const url = `${this.serverUrl}/v1/batch/submitForfeitTxs`;
        const response = await fetch(url, {
            method: "POST",
            headers: {
                "Content-Type": "application/json",
            },
            body: JSON.stringify({
                signedForfeitTxs: signedForfeitTxs,
                signedCommitmentTx: signedCommitmentTx,
            }),
        });

        if (!response.ok) {
            throw new Error(
                `Failed to submit forfeit transactions: ${response.statusText}`
            );
        }
    }

    async *getEventStream(
        signal: AbortSignal,
        topics: string[]
    ): AsyncIterableIterator<SettlementEvent> {
        const url = `${this.serverUrl}/v1/batch/events`;
        const queryParams =
            topics.length > 0
                ? `?${topics.map((topic) => `topics=${encodeURIComponent(topic)}`).join("&")}`
                : "";

        while (!signal?.aborted) {
            try {
                const response = await fetch(url + queryParams, {
                    headers: {
                        Accept: "application/json",
                    },
                    signal,
                });

                if (!response.ok) {
                    throw new Error(
                        `Unexpected status ${response.status} when fetching event stream`
                    );
                }

                if (!response.body) {
                    throw new Error("Response body is null");
                }

                const reader = response.body.getReader();
                const decoder = new TextDecoder();
                let buffer = "";

                while (!signal?.aborted) {
                    const { done, value } = await reader.read();
                    if (done) {
                        break;
                    }

                    // Append new data to buffer and split by newlines
                    buffer += decoder.decode(value, { stream: true });
                    const lines = buffer.split("\n");

                    // Process all complete lines
                    for (let i = 0; i < lines.length - 1; i++) {
                        const line = lines[i].trim();
                        if (!line) continue;

                        try {
                            const data = JSON.parse(line);
                            const event = this.parseSettlementEvent(
                                data.result
                            );
                            if (event) {
                                yield event;
                            }
                        } catch (err) {
                            console.error("Failed to parse event:", err);
                            throw err;
                        }
                    }

                    // Keep the last partial line in the buffer
                    buffer = lines[lines.length - 1];
                }
            } catch (error) {
                if (error instanceof Error && error.name === "AbortError") {
                    break;
                }
                console.error("Event stream error:", error);
                throw error;
            }
        }
    }

    async *getTransactionsStream(signal: AbortSignal): AsyncIterableIterator<{
        commitmentTx?: TxNotification;
        arkTx?: TxNotification;
    }> {
        const url = `${this.serverUrl}/v1/txs`;

        while (!signal?.aborted) {
            try {
                const response = await fetch(url, {
                    headers: {
                        Accept: "application/json",
                    },
                    signal,
                });

                if (!response.ok) {
                    throw new Error(
                        `Unexpected status ${response.status} when fetching transaction stream`
                    );
                }

                if (!response.body) {
                    throw new Error("Response body is null");
                }

                const reader = response.body.getReader();
                const decoder = new TextDecoder();
                let buffer = "";

                while (!signal?.aborted) {
                    const { done, value } = await reader.read();
                    if (done) {
                        break;
                    }

                    // Append new data to buffer and split by newlines
                    buffer += decoder.decode(value, { stream: true });
                    const lines = buffer.split("\n");

                    // Process all complete lines
                    for (let i = 0; i < lines.length - 1; i++) {
                        const line = lines[i].trim();
                        if (!line) continue;

                        try {
                            const data = JSON.parse(line);
                            const txNotification =
                                this.parseTransactionNotification(data.result);
                            if (txNotification) {
                                yield txNotification;
                            }
                        } catch (err) {
                            console.error(
                                "Failed to parse transaction notification:",
                                err
                            );
                            throw err;
                        }
                    }

                    // Keep the last partial line in the buffer
                    buffer = lines[lines.length - 1];
                }
            } catch (error) {
<<<<<<< HEAD
                if (error instanceof Error && error.name === "AbortError") {
                    break;
                }
                console.error("Transaction stream error:", error);
=======
                // ignore timeout errors, they're expected when the server is not sending anything for 5 min
                // these timeouts are set by builtin fetch function
                if (isFetchTimeoutError(error)) {
                    console.debug("Timeout error ignored");
                    continue;
                }

                console.error("Address subscription error:", error);
>>>>>>> 378d15bf
                throw error;
            }
        }
    }

    private parseSettlementEvent(
        data: ProtoTypes.EventData
    ): SettlementEvent | null {
        // Check for BatchStarted event
        if (data.batchStarted) {
            return {
                type: SettlementEventType.BatchStarted,
                id: data.batchStarted.id,
                intentIdHashes: data.batchStarted.intentIdHashes,
                batchExpiry: BigInt(data.batchStarted.batchExpiry),
            };
        }

        // Check for BatchFinalization event
        if (data.batchFinalization) {
            return {
                type: SettlementEventType.BatchFinalization,
                id: data.batchFinalization.id,
                commitmentTx: data.batchFinalization.commitmentTx,
            };
        }

        // Check for BatchFinalized event
        if (data.batchFinalized) {
            return {
                type: SettlementEventType.BatchFinalized,
                id: data.batchFinalized.id,
                commitmentTxid: data.batchFinalized.commitmentTxid,
            };
        }

        // Check for BatchFailed event
        if (data.batchFailed) {
            return {
                type: SettlementEventType.BatchFailed,
                id: data.batchFailed.id,
                reason: data.batchFailed.reason,
            };
        }

        // Check for TreeSigningStarted event
        if (data.treeSigningStarted) {
            return {
                type: SettlementEventType.TreeSigningStarted,
                id: data.treeSigningStarted.id,
                cosignersPublicKeys: data.treeSigningStarted.cosignersPubkeys,
                unsignedCommitmentTx:
                    data.treeSigningStarted.unsignedCommitmentTx,
            };
        }

        // Check for TreeNoncesAggregated event
        if (data.treeNoncesAggregated) {
            return {
                type: SettlementEventType.TreeNoncesAggregated,
                id: data.treeNoncesAggregated.id,
                treeNonces: decodeMusig2Nonces(
                    data.treeNoncesAggregated.treeNonces
                ),
            };
        }

        // Check for TreeTx event
        if (data.treeTx) {
            const children = Object.fromEntries(
                Object.entries(data.treeTx.children).map(
                    ([outputIndex, txid]) => {
                        return [parseInt(outputIndex), txid];
                    }
                )
            );

            return {
                type: SettlementEventType.TreeTx,
                id: data.treeTx.id,
                topic: data.treeTx.topic,
                batchIndex: data.treeTx.batchIndex,
                chunk: {
                    txid: data.treeTx.txid,
                    tx: data.treeTx.tx,
                    children,
                },
            };
        }

        if (data.treeSignature) {
            return {
                type: SettlementEventType.TreeSignature,
                id: data.treeSignature.id,
                topic: data.treeSignature.topic,
                batchIndex: data.treeSignature.batchIndex,
                txid: data.treeSignature.txid,
                signature: data.treeSignature.signature,
            };
        }

        console.warn("Unknown event type:", data);
        return null;
    }

    private parseTransactionNotification(
        data: ProtoTypes.TransactionData
    ): { commitmentTx?: TxNotification; arkTx?: TxNotification } | null {
        if (data.commitmentTx) {
            return {
                commitmentTx: {
                    txid: data.commitmentTx.txid,
                    tx: data.commitmentTx.tx,
                    spentVtxos: data.commitmentTx.spentVtxos.map((vtxo) => ({
                        outpoint: {
                            txid: vtxo.outpoint.txid,
                            vout: vtxo.outpoint.vout,
                        },
                        amount: vtxo.amount,
                        script: vtxo.script,
                        createdAt: vtxo.createdAt,
                        expiresAt: vtxo.expiresAt,
                        commitmentTxids: vtxo.commitmentTxids,
                        isPreconfirmed: vtxo.isPreconfirmed,
                        isSwept: vtxo.isSwept,
                        isUnrolled: vtxo.isUnrolled,
                        isSpent: vtxo.isSpent,
                        spentBy: vtxo.spentBy,
                        settledBy: vtxo.settledBy,
                        arkTxid: vtxo.arkTxid,
                    })),
                    spendableVtxos: data.commitmentTx.spendableVtxos.map(
                        (vtxo) => ({
                            outpoint: {
                                txid: vtxo.outpoint.txid,
                                vout: vtxo.outpoint.vout,
                            },
                            amount: vtxo.amount,
                            script: vtxo.script,
                            createdAt: vtxo.createdAt,
                            expiresAt: vtxo.expiresAt,
                            commitmentTxids: vtxo.commitmentTxids,
                            isPreconfirmed: vtxo.isPreconfirmed,
                            isSwept: vtxo.isSwept,
                            isUnrolled: vtxo.isUnrolled,
                            isSpent: vtxo.isSpent,
                            spentBy: vtxo.spentBy,
                            settledBy: vtxo.settledBy,
                            arkTxid: vtxo.arkTxid,
                        })
                    ),
                    checkpointTxs: data.commitmentTx.checkpointTxs,
                },
            };
        }

        if (data.arkTx) {
            return {
                arkTx: {
                    txid: data.arkTx.txid,
                    tx: data.arkTx.tx,
                    spentVtxos: data.arkTx.spentVtxos.map((vtxo) => ({
                        outpoint: {
                            txid: vtxo.outpoint.txid,
                            vout: vtxo.outpoint.vout,
                        },
                        amount: vtxo.amount,
                        script: vtxo.script,
                        createdAt: vtxo.createdAt,
                        expiresAt: vtxo.expiresAt,
                        commitmentTxids: vtxo.commitmentTxids,
                        isPreconfirmed: vtxo.isPreconfirmed,
                        isSwept: vtxo.isSwept,
                        isUnrolled: vtxo.isUnrolled,
                        isSpent: vtxo.isSpent,
                        spentBy: vtxo.spentBy,
                        settledBy: vtxo.settledBy,
                        arkTxid: vtxo.arkTxid,
                    })),
                    spendableVtxos: data.arkTx.spendableVtxos.map((vtxo) => ({
                        outpoint: {
                            txid: vtxo.outpoint.txid,
                            vout: vtxo.outpoint.vout,
                        },
                        amount: vtxo.amount,
                        script: vtxo.script,
                        createdAt: vtxo.createdAt,
                        expiresAt: vtxo.expiresAt,
                        commitmentTxids: vtxo.commitmentTxids,
                        isPreconfirmed: vtxo.isPreconfirmed,
                        isSwept: vtxo.isSwept,
                        isUnrolled: vtxo.isUnrolled,
                        isSpent: vtxo.isSpent,
                        spentBy: vtxo.spentBy,
                        settledBy: vtxo.settledBy,
                        arkTxid: vtxo.arkTxid,
                    })),
                    checkpointTxs: data.arkTx.checkpointTxs,
                },
            };
        }

        console.warn("Unknown transaction notification type:", data);
        return null;
    }
}

function encodeMusig2Nonces(nonces: TreeNonces): string {
    const noncesObject: Record<string, string> = {};
    for (const [txid, nonce] of nonces) {
        noncesObject[txid] = hex.encode(nonce.pubNonce);
    }
    return JSON.stringify(noncesObject);
}

function encodeMusig2Signatures(signatures: TreePartialSigs): string {
    const sigObject: Record<string, string> = {};
    for (const [txid, sig] of signatures) {
        sigObject[txid] = hex.encode(sig.encode());
    }
    return JSON.stringify(sigObject);
}

function decodeMusig2Nonces(str: string): TreeNonces {
    const noncesObject = JSON.parse(str);
    return new Map(
        Object.entries(noncesObject).map(([txid, nonce]) => {
            if (typeof nonce !== "string") {
                throw new Error("invalid nonce");
            }
            return [txid, { pubNonce: hex.decode(nonce) }];
        })
    );
}

// ProtoTypes namespace defines unexported types representing the raw data received from the server
namespace ProtoTypes {
    interface BatchStartedEvent {
        id: string;
        intentIdHashes: string[];
        batchExpiry: string;
    }

    interface BatchFailed {
        id: string;
        reason: string;
    }

    export interface BatchFinalizationEvent {
        id: string;
        commitmentTx: string;
    }

    interface BatchFinalizedEvent {
        id: string;
        commitmentTxid: string;
    }

    interface TreeSigningStartedEvent {
        id: string;
        cosignersPubkeys: string[];
        unsignedCommitmentTx: string;
    }

    interface TreeNoncesAggregatedEvent {
        id: string;
        treeNonces: string;
    }

    interface TreeTxEvent {
        id: string;
        topic: string[];
        batchIndex: number;
        txid: string;
        tx: string;
        children: Record<string, string>;
    }

    interface TreeSignatureEvent {
        id: string;
        topic: string[];
        batchIndex: number;
        txid: string;
        signature: string;
    }

    interface VtxoData {
        outpoint: {
            txid: string;
            vout: number;
        };
        amount: string;
        script: string;
        createdAt: string;
        expiresAt: string;
        commitmentTxids: string[];
        isPreconfirmed: boolean;
        isSwept: boolean;
        isUnrolled: boolean;
        isSpent: boolean;
        spentBy: string;
        settledBy?: string;
        arkTxid?: string;
    }

    export interface EventData {
        batchStarted?: BatchStartedEvent;
        batchFailed?: BatchFailed;
        batchFinalization?: BatchFinalizationEvent;
        batchFinalized?: BatchFinalizedEvent;
        treeSigningStarted?: TreeSigningStartedEvent;
        treeNoncesAggregated?: TreeNoncesAggregatedEvent;
        treeTx?: TreeTxEvent;
        treeSignature?: TreeSignatureEvent;
    }

    export interface TransactionData {
        commitmentTx?: {
            txid: string;
            tx: string;
            spentVtxos: VtxoData[];
            spendableVtxos: VtxoData[];
            checkpointTxs?: Record<string, { txid: string; tx: string }>;
        };
        arkTx?: {
            txid: string;
            tx: string;
            spentVtxos: VtxoData[];
            spendableVtxos: VtxoData[];
            checkpointTxs?: Record<string, { txid: string; tx: string }>;
        };
    }
}

function isFetchTimeoutError(err: any): boolean {
    const checkError = (error: any) => {
        return (
            error instanceof Error &&
            (error.name === "HeadersTimeoutError" ||
                error.name === "BodyTimeoutError" ||
                (error as any).code === "UND_ERR_HEADERS_TIMEOUT" ||
                (error as any).code === "UND_ERR_BODY_TIMEOUT")
        );
    };

    return checkError(err) || checkError((err as any).cause);
}<|MERGE_RESOLUTION|>--- conflicted
+++ resolved
@@ -551,12 +551,10 @@
                     buffer = lines[lines.length - 1];
                 }
             } catch (error) {
-<<<<<<< HEAD
                 if (error instanceof Error && error.name === "AbortError") {
                     break;
                 }
-                console.error("Transaction stream error:", error);
-=======
+
                 // ignore timeout errors, they're expected when the server is not sending anything for 5 min
                 // these timeouts are set by builtin fetch function
                 if (isFetchTimeoutError(error)) {
@@ -565,7 +563,6 @@
                 }
 
                 console.error("Address subscription error:", error);
->>>>>>> 378d15bf
                 throw error;
             }
         }
