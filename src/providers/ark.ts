--- conflicted
+++ resolved
@@ -1,20 +1,8 @@
-<<<<<<< HEAD
-import { TreeNode, TxTree } from "../tree/vtxoTree";
-=======
 import { TxGraphChunk } from "../tree/txGraph";
->>>>>>> 0e17d64d
 import { Outpoint } from "../wallet";
 import { TreeNonces, TreePartialSigs } from "../tree/signingSession";
 import { hex } from "@scure/base";
 
-<<<<<<< HEAD
-export type VtxoInput = {
-    outpoint: Outpoint;
-    tapscripts: string[];
-};
-
-=======
->>>>>>> 0e17d64d
 export type Output = {
     address: string; // onchain or off-chain
     amount: bigint; // Amount to send in satoshis
@@ -578,20 +566,6 @@
         }
     }
 
-<<<<<<< HEAD
-    private toConnectorsIndex(
-        connectorsIndex: ProtoTypes.BatchFinalizationEvent["connectorsIndex"]
-    ): Map<string, Outpoint> {
-        return new Map(
-            Object.entries(connectorsIndex).map(([key, value]) => [
-                key,
-                { txid: value.txid, vout: value.vout },
-            ])
-        );
-    }
-
-=======
->>>>>>> 0e17d64d
     private parseSettlementEvent(
         data: ProtoTypes.EventData
     ): SettlementEvent | null {
@@ -899,13 +873,8 @@
         batchFinalized?: BatchFinalizedEvent;
         treeSigningStarted?: TreeSigningStartedEvent;
         treeNoncesAggregated?: TreeNoncesAggregatedEvent;
-<<<<<<< HEAD
-        treeTx?: BatchTreeEvent;
-        treeSignature?: BatchTreeSignatureEvent;
-=======
         treeTx?: TreeTxEvent;
         treeSignature?: TreeSignatureEvent;
->>>>>>> 0e17d64d
     }
 
     export interface TransactionData {
