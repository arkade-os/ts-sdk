--- conflicted
+++ resolved
@@ -555,35 +555,7 @@
         settledBy: vtxo.settledBy,
         arkTxId: vtxo.arkTxid,
         createdAt: new Date(Number(vtxo.createdAt) * 1000),
-<<<<<<< HEAD
-    };
-}
-
-function convertType(type: IndexerTxType): TxType {
-    switch (type) {
-        case IndexerTxType.INDEXER_TX_TYPE_RECEIVED:
-            return TxType.TxReceived;
-        case IndexerTxType.INDEXER_TX_TYPE_SENT:
-            return TxType.TxSent;
-        default:
-            throw new Error(`Unknown transaction type: ${type}`);
-    }
-}
-
-function convertTransaction(tx: TxHistoryRecord): ArkTransaction {
-    return {
-        key: {
-            boardingTxid: "",
-            commitmentTxid: tx.commitmentTxid ?? "",
-            arkTxid: tx.virtualTxid ?? "",
-        },
-        amount: Number(tx.amount),
-        type: convertType(tx.type),
-        settled: tx.isSettled,
-        createdAt: Number(tx.createdAt) * 1000,
-=======
         isUnrolled: vtxo.isUnrolled,
->>>>>>> 2011bba5
     };
 }
 
