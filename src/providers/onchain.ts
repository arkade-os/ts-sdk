import type { NetworkName } from "../networks";
import { Coin } from "../wallet";

export const ESPLORA_URL: Record<NetworkName, string> = {
    bitcoin: "https://mempool.space/api",
    testnet: "https://mempool.space/testnet/api",
    signet: "https://mempool.space/signet/api",
    mutinynet: "https://mutinynet.com/api",
    regtest: "http://localhost:3000",
};

export type ExplorerTransaction = {
    txid: string;
    vout: {
        scriptpubkey_address: string;
        value: string;
    }[];
    status: {
        confirmed: boolean;
        block_time: number;
    };
};

const isExplorerTransaction = (tx: any): tx is ExplorerTransaction => {
    return (
        typeof tx.txid === "string" &&
        Array.isArray(tx.vout) &&
        tx.vout.every(
            (vout: any) =>
                typeof vout.scriptpubkey_address === "string" &&
                typeof vout.value === "string"
        ) &&
        typeof tx.status === "object" &&
        typeof tx.status.confirmed === "boolean" &&
        typeof tx.status.block_time === "number"
    );
};

export interface SubscribeMessage {
    "track-addresses": string[];
}

export interface WebSocketMessage {
    "multi-address-transactions"?: Record<
        string,
        {
            mempool: ExplorerTransaction[];
            confirmed: ExplorerTransaction[];
            removed: ExplorerTransaction[];
        }
    >;
}

export interface OnchainProvider {
    getCoins(address: string): Promise<Coin[]>;
    getFeeRate(): Promise<number | undefined>;
    broadcastTransaction(...txs: string[]): Promise<string>;
    getTxOutspends(txid: string): Promise<{ spent: boolean; txid: string }[]>;
    getTransactions(address: string): Promise<ExplorerTransaction[]>;
    getTxStatus(
        txid: string
    ): Promise<
        | { confirmed: false }
        | { confirmed: true; blockTime: number; blockHeight: number }
    >;
    getChainTip(): Promise<{
        height: number;
        time: number;
        hash: string;
    }>;
    watchAddresses(
        addresses: string[],
        eventCallback: (txs: ExplorerTransaction[]) => void,
        websocket?: WebSocket
    ): Promise<() => void>;
}

export class EsploraProvider implements OnchainProvider {
    constructor(private baseUrl: string) {}

    async getCoins(address: string): Promise<Coin[]> {
        const response = await fetch(`${this.baseUrl}/address/${address}/utxo`);
        if (!response.ok) {
            throw new Error(`Failed to fetch UTXOs: ${response.statusText}`);
        }
        return response.json();
    }

    async getFeeRate(): Promise<number | undefined> {
        const response = await fetch(`${this.baseUrl}/fee-estimates`);
        if (!response.ok) {
            throw new Error(`Failed to fetch fee rate: ${response.statusText}`);
        }
        const fees = (await response.json()) as Record<string, number>;
        return fees["1"] ?? undefined;
    }

    async broadcastTransaction(...txs: string[]): Promise<string> {
        switch (txs.length) {
            case 1:
                return this.broadcastTx(txs[0]);
            case 2:
                return this.broadcastPackage(txs[0], txs[1]);
            default:
                throw new Error("Only 1 or 1C1P package can be broadcast");
        }
    }

    async getTxOutspends(
        txid: string
    ): Promise<{ spent: boolean; txid: string }[]> {
        const response = await fetch(`${this.baseUrl}/tx/${txid}/outspends`);
        if (!response.ok) {
            const error = await response.text();
            throw new Error(`Failed to get transaction outspends: ${error}`);
        }

        return response.json();
    }

    async getTransactions(address: string): Promise<ExplorerTransaction[]> {
        const response = await fetch(`${this.baseUrl}/address/${address}/txs`);
        if (!response.ok) {
            const error = await response.text();
            throw new Error(`Failed to get transactions: ${error}`);
        }

        return response.json();
    }

    async getTxStatus(txid: string): Promise<
        | {
              confirmed: false;
          }
        | {
              confirmed: true;
              blockTime: number;
              blockHeight: number;
          }
    > {
        // make sure tx exists in mempool or in block
        const txresponse = await fetch(`${this.baseUrl}/tx/${txid}`);
        if (!txresponse.ok) {
            throw new Error(txresponse.statusText);
        }

        const tx = await txresponse.json();
        if (!tx.status.confirmed) {
            return { confirmed: false };
        }

        const response = await fetch(`${this.baseUrl}/tx/${txid}/status`);
        if (!response.ok) {
            throw new Error(
                `Failed to get transaction status: ${response.statusText}`
            );
        }

        const data = await response.json();
        if (!data.confirmed) {
            return { confirmed: false };
        }

        return {
            confirmed: data.confirmed,
            blockTime: data.block_time,
            blockHeight: data.block_height,
        };
    }

<<<<<<< HEAD
    async watchAddresses(
        addresses: string[],
        callback: (txs: ExplorerTransaction[]) => void,
        websocket?: WebSocket // for testing purposes
    ): Promise<() => void> {
        let intervalId: NodeJS.Timeout | null = null;
        const wsUrl = this.baseUrl.replace(/^http(s)?:/, "ws$1:") + "/v1/ws";
        const ws = websocket ?? new WebSocket(wsUrl);

        ws.addEventListener("open", () => {
            // subscribe to address updates
            const subscribeMsg: SubscribeMessage = {
                "track-addresses": addresses,
            };
            ws.send(JSON.stringify(subscribeMsg));
        });

        ws.addEventListener("message", (event: MessageEvent) => {
            try {
                const newTxs: ExplorerTransaction[] = [];
                const message: WebSocketMessage = JSON.parse(
                    event.data.toString()
                );
                if (!message["multi-address-transactions"]) return;
                const aux = message["multi-address-transactions"];

                for (const address in aux) {
                    for (const type of [
                        "mempool",
                        "confirmed",
                        "removed",
                    ] as const) {
                        if (!aux[address][type]) continue;
                        newTxs.push(
                            ...aux[address][type].filter(isExplorerTransaction)
                        );
                    }
                }
                // callback with new transactions
                if (newTxs.length > 0) callback(newTxs);
            } catch (error) {
                console.error("Failed to process WebSocket message:", error);
            }
        });

        ws.addEventListener("error", async () => {
            // websocket is not reliable, so we will fallback to polling
            const pollingInterval = 5_000; // 5 seconds

            const getAllTxs = () => {
                return Promise.all(
                    addresses.map((address) => this.getTransactions(address))
                ).then((txArrays) => txArrays.flat());
            };

            // initial fetch to get existing transactions
            const initialTxs = await getAllTxs();

            // we use block_time in key to also notify when a transaction is confirmed
            const txKey = (tx: ExplorerTransaction) =>
                `${tx.txid}_${tx.status.block_time}`;

            // polling for new transactions
            intervalId = setInterval(async () => {
                try {
                    // get current transactions
                    // we will compare with initialTxs to find new ones
                    const currentTxs = await getAllTxs();

                    // if current transactions differ from initial, we have new transactions
                    if (
                        JSON.stringify(currentTxs) !==
                        JSON.stringify(initialTxs)
                    ) {
                        // create a set of existing transactions to avoid duplicates
                        const existingTxs = new Set(initialTxs.map(txKey));

                        // filter out transactions that are already in initialTxs
                        const newTxs = currentTxs.filter(
                            (tx) => !existingTxs.has(txKey(tx))
                        );

                        if (newTxs.length > 0) {
                            initialTxs.push(...newTxs);
                            callback(newTxs);
                        }
                    }
                } catch (error) {
                    console.error("Error in polling mechanism:", error);
                }
            }, pollingInterval);
        });

        const stopFunc = () => {
            if (ws.readyState === WebSocket.OPEN) ws.close();
            if (intervalId) clearInterval(intervalId);
        };

        return stopFunc;
    }
=======
    async getChainTip(): Promise<{
        height: number;
        time: number;
        hash: string;
    }> {
        const tipBlocks = await fetch(`${this.baseUrl}/blocks/tip`);
        if (!tipBlocks.ok) {
            throw new Error(`Failed to get chain tip: ${tipBlocks.statusText}`);
        }

        const tip = await tipBlocks.json();
        if (!isValidBlocksTip(tip)) {
            throw new Error(`Invalid chain tip: ${JSON.stringify(tip)}`);
        }

        if (tip.length === 0) {
            throw new Error("No chain tip found");
        }

        const hash = tip[0].id;
        return {
            height: tip[0].height,
            time: tip[0].mediantime,
            hash,
        };
    }

    private async broadcastPackage(
        parent: string,
        child: string
    ): Promise<string> {
        const response = await fetch(`${this.baseUrl}/txs/package`, {
            method: "POST",
            headers: {
                "Content-Type": "application/json",
            },
            body: JSON.stringify([parent, child]),
        });

        if (!response.ok) {
            const error = await response.text();
            throw new Error(`Failed to broadcast package: ${error}`);
        }

        return response.json();
    }

    private async broadcastTx(tx: string): Promise<string> {
        const response = await fetch(`${this.baseUrl}/tx`, {
            method: "POST",
            headers: {
                "Content-Type": "text/plain",
            },
            body: tx,
        });

        if (!response.ok) {
            const error = await response.text();
            throw new Error(`Failed to broadcast transaction: ${error}`);
        }

        return response.text();
    }
}

function isValidBlocksTip(
    tip: any
): tip is { id: string; height: number; mediantime: number }[] {
    return (
        Array.isArray(tip) &&
        tip.every((t) => {
            t &&
                typeof t === "object" &&
                typeof t.id === "string" &&
                t.id.length > 0 &&
                typeof t.height === "number" &&
                t.height >= 0 &&
                typeof t.mediantime === "number" &&
                t.mediantime > 0;
        })
    );
>>>>>>> 7a4ae082
}<|MERGE_RESOLUTION|>--- conflicted
+++ resolved
@@ -168,7 +168,6 @@
         };
     }
 
-<<<<<<< HEAD
     async watchAddresses(
         addresses: string[],
         callback: (txs: ExplorerTransaction[]) => void,
@@ -269,7 +268,7 @@
 
         return stopFunc;
     }
-=======
+
     async getChainTip(): Promise<{
         height: number;
         time: number;
@@ -351,5 +350,4 @@
                 t.mediantime > 0;
         })
     );
->>>>>>> 7a4ae082
 }