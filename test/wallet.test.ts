import { describe, it, expect, vi, beforeEach } from "vitest";
import { hex } from "@scure/base";
import { Wallet, SingleKey, OnchainWallet } from "../src";
import type { Coin } from "../src/wallet";

// Mock fetch
const mockFetch = vi.fn();
global.fetch = mockFetch;

// Mock EventSource
const MockEventSource = vi.fn().mockImplementation((url: string) => ({
    url,
    onmessage: null,
    onerror: null,
    close: vi.fn(),
}));
vi.stubGlobal("EventSource", MockEventSource);

describe("Wallet", () => {
    // Test vector from BIP340
    const mockPrivKeyHex =
        "ce66c68f8875c0c98a502c666303dc183a21600130013c06f9d1edf60207abf2";
    // X-only pubkey (without the 02/03 prefix)
    const mockServerKeyHex =
        "0279be667ef9dcbbac55a06295ce870b07029bfcdb2dce28d959f2815b16f81798";
    const mockIdentity = SingleKey.fromHex(mockPrivKeyHex);

    beforeEach(() => {
        mockFetch.mockReset();
    });

    describe("getBalance", () => {
        const mockUTXOs: Coin[] = [
            {
                txid: hex.encode(new Uint8Array(32).fill(1)),
                vout: 0,
                value: 100000,
                status: {
                    confirmed: true,
                    block_height: 100,
                    block_hash: hex.encode(new Uint8Array(32).fill(2)),
                    block_time: 1600000000,
                },
            },
        ];

        it("should calculate balance from coins", async () => {
            mockFetch.mockResolvedValueOnce({
                ok: true,
                json: () => Promise.resolve(mockUTXOs),
            });

            const wallet = new OnchainWallet(mockIdentity, "mutinynet");

            const balance = await wallet.getBalance();
            expect(balance).toBe(100000);
        });

        it("should calculate balance from virtual coins", async () => {
            const mockServerResponse = {
                vtxos: [
                    {
                        outpoint: {
                            txid: hex.encode(new Uint8Array(32).fill(3)),
                            vout: 0,
                        },
                        amount: "50000",
                        spentBy: null,
                        expiresAt: "1704067200",
                        createdAt: "1704067200",
                        script: "cf63d80fddd790bb2de2b639545b7298d3b5c33d483d84b0be399fe828720fcf",
                        isPreconfirmed: false,
                        isSwept: false,
                        isUnrolled: false,
                        isSpent: false,
                        commitmentTxids: [
                            "f3e437911673f477f314f8fc31eb08def6ccff9edcd0524c10bcf5fc05009d69",
                        ],
                        settledBy: null,
                    },
                ],
            };

            mockFetch
                .mockResolvedValueOnce({
                    ok: true,
                    json: () =>
                        Promise.resolve({
                            signerPubkey: mockServerKeyHex,
                            batchExpiry: BigInt(144),
                            unilateralExitDelay: BigInt(144),
                            roundInterval: BigInt(144),
                            network: "mutinynet",
                            forfeitAddress:
                                "tb1qw508d6qejxtdg4y5r3zarvary0c5xw7kxpjzsx",
                        }),
                })
                .mockResolvedValueOnce({
                    ok: true,
                    json: () => Promise.resolve(mockServerResponse),
                })
                .mockResolvedValueOnce({
                    ok: true,
                    json: () => Promise.resolve(mockUTXOs),
                })
                .mockResolvedValueOnce({
                    ok: true,
                    json: () => Promise.resolve({ vtxos: [] }),
                });

            const wallet = await Wallet.create({
                identity: mockIdentity,
                arkServerUrl: "http://localhost:7070",
            });

            const balance = await wallet.getBalance();
            expect(balance.settled).toBe(50000);
            expect(balance.boarding.total).toBe(100000);
            expect(balance.preconfirmed).toBe(0);
            expect(balance.available).toBe(50000);
            expect(balance.recoverable).toBe(0);
            expect(balance.total).toBe(150000);
        });
    });

    describe("getCoins", () => {
        const mockUTXOs: Coin[] = [
            {
                txid: hex.encode(new Uint8Array(32).fill(1)),
                vout: 0,
                value: 100000,
                status: {
                    confirmed: true,
                    block_height: 100,
                    block_hash: hex.encode(new Uint8Array(32).fill(2)),
                    block_time: 1600000000,
                },
            },
        ];

        it("should return coins from provider", async () => {
            mockFetch.mockResolvedValueOnce({
                ok: true,
                json: () => Promise.resolve(mockUTXOs),
            });

            const wallet = new OnchainWallet(mockIdentity, "mutinynet");

            const coins = await wallet.getCoins();
            expect(coins).toEqual(mockUTXOs);
        });
    });

    describe("sendBitcoin", () => {
        const mockUTXOs = [
            {
                txid: hex.encode(new Uint8Array(32).fill(1)),
                vout: 0,
                value: 100000,
                status: {
                    confirmed: true,
                    block_height: 100,
                    block_hash: hex.encode(new Uint8Array(32).fill(2)),
                    block_time: 1600000000,
                },
            },
        ];

        beforeEach(() => {
            mockFetch.mockReset();
        });

<<<<<<< HEAD
        it("should throw error when amount is less than dust", async () => {
            const wallet = new OnchainWallet(mockIdentity, "mutinynet");

            await expect(
                wallet.send({
                    address: "tb1qw508d6qejxtdg4y5r3zarvary0c5xw7kxpjzsx",
                    amount: 100, // Less than dust
                })
            ).rejects.toThrow("Amount is below dust limit");
        });

=======
>>>>>>> 378d15bf
        it("should throw error when amount is negative", async () => {
            const wallet = new OnchainWallet(mockIdentity, "mutinynet");

            await expect(
                wallet.send({
                    address: "tb1qw508d6qejxtdg4y5r3zarvary0c5xw7kxpjzsx",
                    amount: -1000,
                })
            ).rejects.toThrow("Amount must be positive");
        });
    });

    describe("getInfos", () => {
        const mockArkInfo = {
            signerPubkey: mockServerKeyHex,
            batchExpiry: BigInt(144),
            unilateralExitDelay: BigInt(144),
            roundInterval: BigInt(144),
            network: "mutinynet",
            dust: BigInt(1000),
            boardingDescriptorTemplate: "boarding_template",
            vtxoDescriptorTemplates: ["vtxo_template"],
            forfeitAddress: "tb1qw508d6qejxtdg4y5r3zarvary0c5xw7kxpjzsx",
            marketHour: {
                start: 0,
                end: 24,
            },
        };

        it("should initialize with ark provider when configured", async () => {
            mockFetch.mockResolvedValueOnce({
                ok: true,
                json: () =>
                    Promise.resolve({
                        ...mockArkInfo,
                        vtxoTreeExpiry: mockArkInfo.batchExpiry, // Server response uses vtxoTreeExpiry
                    }),
            });

            const wallet = await Wallet.create({
                identity: mockIdentity,
                arkServerUrl: "http://localhost:7070",
            });

            const address = await wallet.getAddress();
            expect(address).toBeDefined();

            const boardingAddress = await wallet.getBoardingAddress();
            expect(boardingAddress).toBeDefined();
        });
    });
});<|MERGE_RESOLUTION|>--- conflicted
+++ resolved
@@ -170,20 +170,6 @@
             mockFetch.mockReset();
         });
 
-<<<<<<< HEAD
-        it("should throw error when amount is less than dust", async () => {
-            const wallet = new OnchainWallet(mockIdentity, "mutinynet");
-
-            await expect(
-                wallet.send({
-                    address: "tb1qw508d6qejxtdg4y5r3zarvary0c5xw7kxpjzsx",
-                    amount: 100, // Less than dust
-                })
-            ).rejects.toThrow("Amount is below dust limit");
-        });
-
-=======
->>>>>>> 378d15bf
         it("should throw error when amount is negative", async () => {
             const wallet = new OnchainWallet(mockIdentity, "mutinynet");
 
