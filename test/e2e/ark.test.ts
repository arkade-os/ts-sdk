import { expect, describe, it, beforeAll, vi } from "vitest";
import { Transaction } from "@scure/btc-signer";
import { base64 } from "@scure/base";
import { execSync } from "child_process";
import {
    TxType,
    VHTLC,
    Identity,
    RestIndexerProvider,
    RestArkProvider,
    ArkNote,
    CSVMultisigTapscript,
    buildOffchainTx,
    ConditionWitness,
    setArkPsbtField,
} from "../../src";
import { networks } from "../../src/networks";
import { hash160 } from "@scure/btc-signer/utils";
import {
    arkdExec,
    X_ONLY_PUBLIC_KEY,
    createTestIdentity,
<<<<<<< HEAD
    createTestWallet,
    faucetOffchain,
    faucetOnchain,
=======
    createTestArkWallet,
    createTestOnchainWallet,
>>>>>>> 2cbfd018
} from "./utils";
import { Coin, VirtualCoin } from "@arklabs/wallet-sdk";

describe("Ark integration tests", () => {
    beforeAll(async () => {
        // Check if there's enough offchain balance before proceeding
        const balanceOutput = execSync(`${arkdExec} ark balance`).toString();
        const balance = JSON.parse(balanceOutput);
        const offchainBalance = balance.offchain_balance.total;

        if (offchainBalance < 210_000) {
            throw new Error(
                'Insufficient offchain balance. Please run "node test/setup.js" first to setup the environment'
            );
        }
    });

    it("should settle a boarding UTXO", { timeout: 60000 }, async () => {
        const alice = await createTestArkWallet();

        const boardingAddress = await alice.wallet.getBoardingAddress();
        const offchainAddress = await alice.wallet.getAddress();

        // faucet
        execSync(`nigiri faucet ${boardingAddress} 0.001`);

        await new Promise((resolve) => setTimeout(resolve, 5000));

        const boardingInputs = await alice.wallet.getBoardingUtxos();
        expect(boardingInputs.length).toBeGreaterThanOrEqual(1);

        const settleTxid = await alice.wallet.settle({
            inputs: boardingInputs,
            outputs: [
                {
                    address: offchainAddress!,
                    amount: BigInt(100000),
                },
            ],
        });

        expect(settleTxid).toBeDefined();
    });

    it("should settle a VTXO", { timeout: 60000 }, async () => {
        // Create fresh wallet instance for this test
        const alice = await createTestArkWallet();
        const aliceOffchainAddress = await alice.wallet.getAddress();
        expect(aliceOffchainAddress).toBeDefined();

        const fundAmount = 1000;
        execSync(
            `${arkdExec} ark send --to ${aliceOffchainAddress} --amount ${fundAmount} --password secret`
        );

        await new Promise((resolve) => setTimeout(resolve, 1000));

        const virtualCoins = await alice.wallet.getVtxos();
        expect(virtualCoins).toHaveLength(1);
        const vtxo = virtualCoins[0];
        expect(vtxo.txid).toBeDefined();

        const settleTxid = await alice.wallet.settle({
            inputs: [vtxo],
            outputs: [
                {
                    address: aliceOffchainAddress!,
                    amount: BigInt(fundAmount),
                },
            ],
        });

        expect(settleTxid).toBeDefined();
    });

    it(
        "should settle 2 clients in the same batch",
        { timeout: 60000 },
        async () => {
            const alice = await createTestArkWallet();
            const bob = await createTestArkWallet();

            const aliceOffchainAddress = await alice.wallet.getAddress();
            expect(aliceOffchainAddress).toBeDefined();

            const bobOffchainAddress = await bob.wallet.getAddress();
            expect(bobOffchainAddress).toBeDefined();

            const fundAmount = 1000;
            execSync(
                `${arkdExec} ark send --to ${aliceOffchainAddress} --amount ${fundAmount} --password secret`
            );
            execSync(
                `${arkdExec} ark send --to ${bobOffchainAddress} --amount ${fundAmount} --password secret`
            );

            await new Promise((resolve) => setTimeout(resolve, 1000));

            const virtualCoins = await alice.wallet.getVtxos();
            expect(virtualCoins).toHaveLength(1);
            const aliceVtxo = virtualCoins[0];
            expect(aliceVtxo.txid).toBeDefined();

            const bobVirtualCoins = await bob.wallet.getVtxos();
            expect(bobVirtualCoins).toHaveLength(1);
            const bobVtxo = bobVirtualCoins[0];
            expect(bobVtxo.txid).toBeDefined();

            const [aliceSettleTxid, bobSettleTxid] = await Promise.all([
                alice.wallet.settle({
                    inputs: [aliceVtxo],
                    outputs: [
                        {
                            address: aliceOffchainAddress!,
                            amount: BigInt(fundAmount),
                        },
                    ],
                }),
                bob.wallet.settle({
                    inputs: [bobVtxo],
                    outputs: [
                        {
                            address: bobOffchainAddress!,
                            amount: BigInt(fundAmount),
                        },
                    ],
                }),
            ]);

            expect(aliceSettleTxid).toBeDefined();
            expect(bobSettleTxid).toBeDefined();
            expect(aliceSettleTxid).toBe(bobSettleTxid);
        }
    );

    it(
        "should perform a complete offchain roundtrip payment",
        { timeout: 60000 },
        async () => {
            // Create fresh wallet instances for this test
            const alice = await createTestArkWallet();
            const bob = await createTestArkWallet();

            // Get addresses
            const aliceOffchainAddress = await alice.wallet.getAddress();
            const bobOffchainAddress = await bob.wallet.getAddress();
            expect(aliceOffchainAddress).toBeDefined();
            expect(bobOffchainAddress).toBeDefined();

            // Initial balance check
            const aliceInitialBalance = await alice.wallet.getBalance();
            const bobInitialBalance = await bob.wallet.getBalance();
            expect(aliceInitialBalance.total).toBe(0);
            expect(bobInitialBalance.total).toBe(0);

            // Initial virtual coins check
            expect((await alice.wallet.getVtxos()).length).toBe(0);
            expect((await bob.wallet.getVtxos()).length).toBe(0);

            // Use a smaller amount for testing
            const fundAmount = 10000;
            execSync(
                `${arkdExec} ark send --to ${aliceOffchainAddress} --amount ${fundAmount} --password secret`
            );

            await new Promise((resolve) => setTimeout(resolve, 1000));

            // Check virtual coins after funding
            const virtualCoins = await alice.wallet.getVtxos();

            // Verify we have a pending virtual coin
            expect(virtualCoins).toHaveLength(1);
            const vtxo = virtualCoins[0];
            expect(vtxo.txid).toBeDefined();
            expect(vtxo.value).toBe(fundAmount);
            expect(vtxo.virtualStatus.state).toBe("pending");

            // Check Alice's balance after funding
            const aliceBalanceAfterFunding = await alice.wallet.getBalance();
            expect(aliceBalanceAfterFunding.total).toBe(fundAmount);

            // Send from Alice to Bob offchain
            const sendAmount = 5000; // 5k sats instead of 50k
            await alice.wallet.sendBitcoin({
                address: bobOffchainAddress!,
                amount: sendAmount,
            });

            // Wait for the transaction to be processed
            await new Promise((resolve) => setTimeout(resolve, 5000));

            // Final balance check
            const aliceFinalBalance = await alice.wallet.getBalance();
            const bobFinalBalance = await bob.wallet.getBalance();
            // Verify the transaction was successful
            expect(bobFinalBalance.total).toBe(sendAmount);
            expect(aliceFinalBalance.total).toBe(fundAmount - sendAmount);
        }
    );

    it("should return transaction history", { timeout: 60000 }, async () => {
        const alice = await createTestArkWallet();
        const bob = await createTestArkWallet();

        // Get addresses
        const aliceOffchainAddress = await alice.wallet.getAddress();
        const bobOffchainAddress = await bob.wallet.getAddress();
        expect(aliceOffchainAddress).toBeDefined();
        expect(bobOffchainAddress).toBeDefined();

        // Alice onboarding
        const boardingAmount = 10000;
        const boardingAddress = await alice.wallet.getBoardingAddress();
        execSync(
            `nigiri faucet ${boardingAddress} ${boardingAmount * 0.00000001}`
        );

        await new Promise((resolve) => setTimeout(resolve, 5000));

        // Get boarding utxos
        const boardingInputs = await alice.wallet.getBoardingUtxos();
        expect(boardingInputs.length).toBeGreaterThanOrEqual(1);

        await alice.wallet.settle({
            inputs: boardingInputs,
            outputs: [
                {
                    address: aliceOffchainAddress!,
                    amount: BigInt(boardingAmount),
                },
            ],
        });

        // Wait for the transaction to be processed
        execSync("nigiri rpc generatetoaddress 1 $(nigiri rpc getnewaddress)");
        await new Promise((resolve) => setTimeout(resolve, 2000));

        // Check history before sending to bob
        let aliceHistory = await alice.wallet.getTransactionHistory();
        expect(aliceHistory).toBeDefined();
        expect(aliceHistory.length).toBe(1); // should have boarding tx

        // Check boarding transaction
        expect(aliceHistory[0].type).toBe(TxType.TxReceived);
        expect(aliceHistory[0].amount).toBe(boardingAmount);
        expect(aliceHistory[0].settled).toBe(true);
        expect(aliceHistory[0].key.boardingTxid.length).toBeGreaterThan(0);

        // Send from Alice to Bob offchain
        const sendAmount = 5000;
        const sendTxid = await alice.wallet.sendBitcoin({
            address: bobOffchainAddress!,
            amount: sendAmount,
        });

        // Wait for the transaction to be processed
        await new Promise((resolve) => setTimeout(resolve, 5000));

        // Check final balances
        const aliceFinalBalance = await alice.wallet.getBalance();
        const bobFinalBalance = await bob.wallet.getBalance();
        expect(bobFinalBalance.total).toBe(sendAmount);
        expect(aliceFinalBalance.total).toBe(boardingAmount - sendAmount);

        // Get transaction history for Alice
        aliceHistory = await alice.wallet.getTransactionHistory();
        expect(aliceHistory).toBeDefined();
        expect(aliceHistory.length).toBe(2); // Should have at least receive and send transactions

        const [sendTx, fundingTx] = aliceHistory;

        // Check funding transaction
        expect(fundingTx.type).toBe(TxType.TxReceived);
        expect(fundingTx.amount).toBe(boardingAmount);
        expect(fundingTx.settled).toBe(true);
        expect(fundingTx.key.boardingTxid.length).toBeGreaterThan(0);

        // Check send transaction
        expect(sendTx.type).toBe(TxType.TxSent);
        expect(sendTx.amount).toBe(sendAmount);
        expect(sendTx.key.redeemTxid.length).toBeGreaterThan(0);
        expect(sendTx.key.redeemTxid).toBe(sendTxid);

        // Get transaction history for Bob
        const bobHistory = await bob.wallet.getTransactionHistory();
        expect(bobHistory).toBeDefined();
        expect(bobHistory.length).toBe(1); // Should have at least the receive transaction

        // Verify Bob's receive transaction
        const [bobsReceiveTx] = bobHistory;
        expect(bobsReceiveTx.type).toBe(TxType.TxReceived);
        expect(bobsReceiveTx.amount).toBe(sendAmount);
        expect(bobsReceiveTx.settled).toBe(false);
        expect(bobsReceiveTx.key.redeemTxid.length).toBeGreaterThan(0);

        // Bob settles the received VTXO
        let bobInputs = await bob.wallet.getVtxos();
        await bob.wallet.settle({
            inputs: bobInputs,
            outputs: [
                {
                    address: bobOffchainAddress!,
                    amount: BigInt(sendAmount),
                },
            ],
        });

        // Verify Bob's history
        const bobHistoryAfterSettling =
            await bob.wallet.getTransactionHistory();
        expect(bobHistoryAfterSettling).toBeDefined();
        expect(bobHistoryAfterSettling.length).toBe(1);
        const [bobsReceiveTxAfterSettling] = bobHistoryAfterSettling;
        expect(bobsReceiveTxAfterSettling.type).toBe(TxType.TxReceived);
        expect(bobsReceiveTxAfterSettling.amount).toBe(sendAmount);
        expect(bobsReceiveTxAfterSettling.settled).toBe(true);

        // Bob does a collaborative exit to alice's boarding address
        bobInputs = await bob.wallet.getVtxos();
        const amount = bobInputs.reduce((acc, input) => acc + input.value, 0);
        const bobExitTxid = await bob.wallet.settle({
            inputs: bobInputs,
            outputs: [
                {
                    address: boardingAddress!,
                    amount: BigInt(amount),
                },
            ],
        });

        expect(bobExitTxid).toBeDefined();

        // Check bob's history
        const bobHistoryAfterExit = await bob.wallet.getTransactionHistory();
        expect(bobHistoryAfterExit).toBeDefined();
        expect(bobHistoryAfterExit.length).toBe(2);
        const [bobsExitTx] = bobHistoryAfterExit;
        expect(bobsExitTx.type).toBe(TxType.TxSent);
        expect(bobsExitTx.amount).toBe(amount);

        // Check alice's history
        const aliceHistoryAfterExit =
            await alice.wallet.getTransactionHistory();
        expect(aliceHistoryAfterExit).toBeDefined();
        expect(aliceHistoryAfterExit.length).toBe(3);
        const [alicesExitTx] = aliceHistoryAfterExit;
        expect(alicesExitTx.type).toBe(TxType.TxReceived);
        expect(alicesExitTx.amount).toBe(amount);
    });

    it("should claim a VHTLC", { timeout: 60000 }, async () => {
        const alice = createTestIdentity();
        const bob = createTestIdentity();

        const preimage = new TextEncoder().encode("preimage");
        const preimageHash = hash160(preimage);

        const vhtlcScript = new VHTLC.Script({
            preimageHash,
            sender: alice.xOnlyPublicKey(),
            receiver: bob.xOnlyPublicKey(),
            server: X_ONLY_PUBLIC_KEY,
            refundLocktime: BigInt(1000),
            unilateralClaimDelay: {
                type: "blocks",
                value: 100n,
            },
            unilateralRefundDelay: {
                type: "blocks",
                value: 50n,
            },
            unilateralRefundWithoutReceiverDelay: {
                type: "blocks",
                value: 50n,
            },
        });

        const address = vhtlcScript
            .address(networks.regtest.hrp, X_ONLY_PUBLIC_KEY)
            .encode();

        // fund the vhtlc address
        const fundAmount = 1000;
        execSync(
            `${arkdExec} ark send --to ${address} --amount ${fundAmount} --password secret`
        );

        // bob special identity to sign with the preimage
        const bobVHTLCIdentity: Identity = {
            sign: async (tx: Transaction, inputIndexes?: number[]) => {
                const cpy = tx.clone();
                setArkPsbtField(cpy, 0, ConditionWitness, [preimage]);
                return bob.sign(cpy, inputIndexes);
            },
            xOnlyPublicKey: bob.xOnlyPublicKey,
            signerSession: bob.signerSession,
        };

        const arkProvider = new RestArkProvider("http://localhost:7070");
        const indexerProvider = new RestIndexerProvider(
            "http://localhost:7070"
        );

        const spendableVtxos = await indexerProvider.getVtxos({
            addresses: [address],
            spendableOnly: true,
        });
        expect(spendableVtxos).toHaveLength(1);

        const infos = await arkProvider.getInfo();
        const serverUnrollScript = CSVMultisigTapscript.encode({
            timelock: {
                type: infos.unilateralExitDelay < 512 ? "blocks" : "seconds",
                value: infos.unilateralExitDelay,
            },
            pubkeys: [X_ONLY_PUBLIC_KEY],
        });

        const vtxo = spendableVtxos[0];

        const { virtualTx, checkpoints } = buildOffchainTx(
            [
                {
                    ...vtxo,
                    tapLeafScript: vhtlcScript.claim(),
                    tapTree: vhtlcScript.encode(),
                },
            ],
            [
                {
                    script: vhtlcScript.pkScript,
                    amount: BigInt(fundAmount),
                },
            ],
            serverUnrollScript
        );

        const signedVirtualTx = await bobVHTLCIdentity.sign(virtualTx);
        const { arkTxid, finalArkTx, signedCheckpointTxs } =
            await arkProvider.submitTx(
                base64.encode(signedVirtualTx.toPSBT()),
                checkpoints.map((c) => base64.encode(c.toPSBT()))
            );

        expect(arkTxid).toBeDefined();
        expect(finalArkTx).toBeDefined();
        expect(signedCheckpointTxs).toBeDefined();
        expect(signedCheckpointTxs.length).toBe(checkpoints.length);

        const finalCheckpoints = await Promise.all(
            signedCheckpointTxs.map(async (c) => {
                const tx = Transaction.fromPSBT(base64.decode(c), {
                    allowUnknown: true,
                });
                const signedCheckpoint = await bobVHTLCIdentity.sign(tx, [0]);
                return base64.encode(signedCheckpoint.toPSBT());
            })
        );

        await arkProvider.finalizeTx(arkTxid, finalCheckpoints);
    });

    it("should redeem a note", { timeout: 60000 }, async () => {
        // Create fresh wallet instance for this test
        const alice = await createTestArkWallet();
        const aliceOffchainAddress = await alice.wallet.getAddress();
        expect(aliceOffchainAddress).toBeDefined();

        const fundAmount = 1000;

        const arknote = execSync(
            `${arkdExec} arkd wallet note --amount ${fundAmount}`
        )
            .toString()
            .replace(/\n/g, "");

        const settleTxid = await alice.wallet.settle({
            inputs: [ArkNote.fromString(arknote)],
            outputs: [
                {
                    address: aliceOffchainAddress!,
                    amount: BigInt(fundAmount),
                },
            ],
        });

        expect(settleTxid).toBeDefined();

        await new Promise((resolve) => setTimeout(resolve, 1000));

        const virtualCoins = await alice.wallet.getVtxos();
        expect(virtualCoins).toHaveLength(1);
        expect(virtualCoins[0].value).toBe(fundAmount);
    });

    it.skip("should unroll", { timeout: 60000 }, async () => {
        const alice = await createTestArkWallet();

        const aliceAddresses = await alice.wallet.getAddress();
        const boardingAddress = await alice.wallet.getBoardingAddress();
        const offchainAddress = await alice.wallet.getAddress();

        // faucet
        execSync(`nigiri faucet ${boardingAddress} 0.0001`);

        await new Promise((resolve) => setTimeout(resolve, 5000));

        const boardingInputs = await alice.wallet.getBoardingUtxos();
        expect(boardingInputs.length).toBeGreaterThanOrEqual(1);

        await alice.wallet.settle({
            inputs: boardingInputs,
            outputs: [
                {
                    address: offchainAddress!,
                    amount: BigInt(10000),
                },
            ],
        });
        await new Promise((resolve) => setTimeout(resolve, 1000));

        const virtualCoins = await alice.wallet.getVtxos();
        expect(virtualCoins).toHaveLength(1);
        const vtxo = virtualCoins[0];
        expect(vtxo.txid).toBeDefined();
        await alice.wallet.exit([{ txid: vtxo.txid, vout: vtxo.vout }]);
        await new Promise((resolve) => setTimeout(resolve, 1000));
        const virtualCoinsAfterExit = await alice.wallet.getVtxos();
        expect(virtualCoinsAfterExit).toHaveLength(0);
    });

    it("should exit collaboratively", { timeout: 60000 }, async () => {
        const alice = await createTestArkWallet();
        const onchainAlice = createTestOnchainWallet();
        const aliceOffchainAddress = await alice.wallet.getAddress();

        // faucet offchain address
        const fundAmount = 10_000;
        execSync(
            `${arkdExec} ark send --to ${aliceOffchainAddress} --amount ${fundAmount} --password secret`
        );

        await new Promise((resolve) => setTimeout(resolve, 2000));

        const vtxos = await alice.wallet.getVtxos();
        expect(vtxos).toHaveLength(1);

        const exitTxid = await alice.wallet.settle({
            inputs: vtxos,
            outputs: [
                {
                    address: onchainAlice.wallet.address,
                    amount: BigInt(fundAmount),
                },
            ],
        });

        expect(exitTxid).toBeDefined();
    });

    it("should settle a recoverable VTXO", { timeout: 60000 }, async () => {
        const alice = await createTestArkWallet();
        const aliceOffchainAddress = await alice.wallet.getAddress();
        const boardingAddress = await alice.wallet.getBoardingAddress();
        expect(aliceOffchainAddress).toBeDefined();

        // faucet
        execSync(`nigiri faucet ${boardingAddress} 0.001`);

        await new Promise((resolve) => setTimeout(resolve, 5000));

        const boardingInputs = await alice.wallet.getBoardingUtxos();
        expect(boardingInputs.length).toBeGreaterThanOrEqual(1);

        await alice.wallet.settle({
            inputs: boardingInputs,
            outputs: [
                {
                    address: aliceOffchainAddress!,
                    amount: BigInt(100_000),
                },
            ],
        });

        // give some time for the server to be swept
        await new Promise((resolve) => setTimeout(resolve, 10000));

        const vtxos = await alice.wallet.getVtxos({
            withSpendableInSettlement: false,
        });
        expect(vtxos).toHaveLength(1);
        const vtxo = vtxos[0];
        expect(vtxo.txid).toBeDefined();
        expect(vtxo.virtualStatus.state).toBe("settled");

        // generate 25 blocks to make the vtxo swept (expiry set to 20 blocks)
        execSync(`nigiri rpc generatetoaddress 25 $(nigiri rpc getnewaddress)`);

        await new Promise((resolve) => setTimeout(resolve, 20_000));

        const vtxosAfterSweep = await alice.wallet.getVtxos({
            withSpendableInSettlement: true,
        });
        expect(vtxosAfterSweep).toHaveLength(1);
        const vtxoAfterSweep = vtxosAfterSweep[0];
        expect(vtxoAfterSweep.txid).toBe(vtxo.txid);
        expect(vtxoAfterSweep.virtualStatus.state).toBe("swept");
        expect(vtxoAfterSweep.spentBy).toBe("");

        const settleTxid = await alice.wallet.settle({
            inputs: [vtxo],
            outputs: [
                {
                    address: aliceOffchainAddress!,
                    amount: BigInt(100_000),
                },
            ],
        });

        expect(settleTxid).toBeDefined();
    });

    it(
        "should be notified of offchain incoming funds",
        { timeout: 6000 },
        async () => {
            const alice = await createTestWallet();
            const aliceAddress = (await alice.wallet.getAddress()).offchain;
            expect(aliceAddress).toBeDefined();

            let notified = false;
            const fundAmount = 10000;

            // set up the notification
            alice.wallet.notifyIncomingFunds((coins) => {
                notified = true;
                const now = new Date();
                const vtxos = coins as VirtualCoin[];
                expect(vtxos).toHaveLength(1);
                expect(vtxos[0].spentBy).toBeFalsy();
                expect(vtxos[0].value).toBe(fundAmount);
                expect(vtxos[0].status.confirmed).toBeTruthy();
                expect(vtxos[0].virtualStatus.state).toBe("pending");
                const age = now.getTime() - vtxos[0].createdAt.getTime();
                expect(age).toBeLessThanOrEqual(4000);
            });

            // wait for the notification to be set up
            await new Promise((resolve) => setTimeout(resolve, 1000));

            // fund the offchain address using faucet
            faucetOffchain(aliceAddress!, fundAmount);

            // wait for the transaction to be processed
            await new Promise((resolve) => setTimeout(resolve, 4000));
            expect(notified).toBeTruthy();
        }
    );

    it(
        "should be notified of onchain incoming funds",
        { timeout: 60000 },
        async () => {
            const alice = await createTestWallet();
            const aliceAddresses = await alice.wallet.getAddress();
            const aliceOnchainAddress = aliceAddresses.onchain;
            expect(aliceOnchainAddress).toBeDefined();

            let notified = false;
            const fundAmount = 10000;

            // set up the notification
            alice.wallet.notifyIncomingFunds((coins) => {
                notified = true;
                const now = new Date();
                const utxos = coins as Coin[];
                expect(utxos).toHaveLength(1);
                expect(utxos[0].value).toBe(fundAmount);
                expect(utxos[0].status.confirmed).toBeTruthy();
                expect(utxos[0].status.block_time).toBeDefined();
                const age = now.getTime() - utxos[0].status.block_time! * 1000;
                expect(age).toBeLessThanOrEqual(10000);
            });

            // wait for the notification to be set up
            await new Promise((resolve) => setTimeout(resolve, 1000));

            // fund the onchain address using faucet
            faucetOnchain(aliceOnchainAddress!, fundAmount);

            // wait for the transaction to be processed
            await new Promise((resolve) => setTimeout(resolve, 10000));

            expect(notified).toBeTruthy();
        }
    );

    it(
        "should wait for offchain incoming funds",
        { timeout: 6000 },
        async () => {
            const alice = await createTestWallet();
            const aliceAddress = (await alice.wallet.getAddress()).offchain;
            expect(aliceAddress).toBeDefined();

            const now = new Date();
            const fundAmount = 10000;

            // faucet in a few moments
            setTimeout(() => faucetOffchain(aliceAddress!, fundAmount), 1000);

            // wait for coins to arrive
            const coins = await alice.wallet.waitForIncomingFunds();
            const vtxos = coins as VirtualCoin[];

            // assert
            expect(vtxos).toHaveLength(1);
            expect(vtxos[0].spentBy).toBeFalsy();
            expect(vtxos[0].value).toBe(fundAmount);
            expect(vtxos[0].status.confirmed).toBeTruthy();
            expect(vtxos[0].virtualStatus.state).toBe("pending");
            const age = now.getTime() - vtxos[0].createdAt.getTime();
            expect(age).toBeLessThanOrEqual(4000);
        }
    );

    it(
        "should wait for onchain incoming funds",
        { timeout: 60000 },
        async () => {
            const alice = await createTestWallet();
            const aliceAddress = (await alice.wallet.getAddress()).onchain;
            expect(aliceAddress).toBeDefined();

            const now = new Date();
            const fundAmount = 10000;

            // faucet in a few moments
            setTimeout(() => faucetOnchain(aliceAddress!, fundAmount), 1000);

            // wait for coins to arrive
            const coins = await alice.wallet.waitForIncomingFunds();
            const utxos = coins as Coin[];

            // assert
            expect(utxos).toHaveLength(1);
            expect(utxos[0].value).toBe(fundAmount);
            expect(utxos[0].status.confirmed).toBeTruthy();
            expect(utxos[0].status.block_time).toBeDefined();
            const age = now.getTime() - utxos[0].status.block_time! * 1000;
            expect(age).toBeLessThanOrEqual(10000);
        }
    );

    it("should send subdust amount", { timeout: 60000 }, async () => {
        const alice = await createTestArkWallet();
        const bob = await createTestArkWallet();

        const aliceOffchainAddress = await alice.wallet.getAddress();
        const bobOffchainAddress = await bob.wallet.getAddress();

        const fundAmount = 10_000;
        execSync(
            `${arkdExec} ark send --to ${aliceOffchainAddress} --amount ${fundAmount} --password secret`
        );

        // alice should send offchain tx with subdust output
        await alice.wallet.sendBitcoin({
            address: bobOffchainAddress!,
            amount: 1,
        });

        await new Promise((resolve) => setTimeout(resolve, 3000));

        // bob should have 1 sat in offchain balance
        const bobBalance = await bob.wallet.getBalance();
        expect(bobBalance.total).toBe(1);

        // bob shouldn't be able to send offchain tx with subdust output
        await expect(
            bob.wallet.sendBitcoin({
                address: bobOffchainAddress!,
                amount: 1,
            })
        ).rejects.toThrow("Insufficient funds");

        // bob shouldn't be able to settle cause the total amount is less than the dust amount
        await expect(bob.wallet.settle()).rejects.toThrow();

        await alice.wallet.sendBitcoin({
            address: bobOffchainAddress!,
            amount: fundAmount - 1,
        });

        await new Promise((resolve) => setTimeout(resolve, 3000));

        // now bob should be able to settle
        await bob.wallet.settle();
    });
});<|MERGE_RESOLUTION|>--- conflicted
+++ resolved
@@ -13,6 +13,7 @@
     buildOffchainTx,
     ConditionWitness,
     setArkPsbtField,
+    waitForIncomingFunds,
 } from "../../src";
 import { networks } from "../../src/networks";
 import { hash160 } from "@scure/btc-signer/utils";
@@ -20,14 +21,10 @@
     arkdExec,
     X_ONLY_PUBLIC_KEY,
     createTestIdentity,
-<<<<<<< HEAD
-    createTestWallet,
+    createTestArkWallet,
+    createTestOnchainWallet,
     faucetOffchain,
     faucetOnchain,
-=======
-    createTestArkWallet,
-    createTestOnchainWallet,
->>>>>>> 2cbfd018
 } from "./utils";
 import { Coin, VirtualCoin } from "@arklabs/wallet-sdk";
 
@@ -654,8 +651,8 @@
         "should be notified of offchain incoming funds",
         { timeout: 6000 },
         async () => {
-            const alice = await createTestWallet();
-            const aliceAddress = (await alice.wallet.getAddress()).offchain;
+            const alice = await createTestArkWallet();
+            const aliceAddress = await alice.wallet.getAddress();
             expect(aliceAddress).toBeDefined();
 
             let notified = false;
@@ -691,10 +688,10 @@
         "should be notified of onchain incoming funds",
         { timeout: 60000 },
         async () => {
-            const alice = await createTestWallet();
-            const aliceAddresses = await alice.wallet.getAddress();
-            const aliceOnchainAddress = aliceAddresses.onchain;
-            expect(aliceOnchainAddress).toBeDefined();
+            const alice = await createTestArkWallet();
+            const aliceBoardingAddress =
+                await alice.wallet.getBoardingAddress();
+            expect(aliceBoardingAddress).toBeDefined();
 
             let notified = false;
             const fundAmount = 10000;
@@ -716,7 +713,7 @@
             await new Promise((resolve) => setTimeout(resolve, 1000));
 
             // fund the onchain address using faucet
-            faucetOnchain(aliceOnchainAddress!, fundAmount);
+            faucetOnchain(aliceBoardingAddress!, fundAmount);
 
             // wait for the transaction to be processed
             await new Promise((resolve) => setTimeout(resolve, 10000));
@@ -729,8 +726,8 @@
         "should wait for offchain incoming funds",
         { timeout: 6000 },
         async () => {
-            const alice = await createTestWallet();
-            const aliceAddress = (await alice.wallet.getAddress()).offchain;
+            const alice = await createTestArkWallet();
+            const aliceAddress = await alice.wallet.getAddress();
             expect(aliceAddress).toBeDefined();
 
             const now = new Date();
@@ -740,7 +737,7 @@
             setTimeout(() => faucetOffchain(aliceAddress!, fundAmount), 1000);
 
             // wait for coins to arrive
-            const coins = await alice.wallet.waitForIncomingFunds();
+            const coins = await waitForIncomingFunds(alice.wallet);
             const vtxos = coins as VirtualCoin[];
 
             // assert
@@ -758,8 +755,8 @@
         "should wait for onchain incoming funds",
         { timeout: 60000 },
         async () => {
-            const alice = await createTestWallet();
-            const aliceAddress = (await alice.wallet.getAddress()).onchain;
+            const alice = await createTestArkWallet();
+            const aliceAddress = await alice.wallet.getAddress();
             expect(aliceAddress).toBeDefined();
 
             const now = new Date();
@@ -769,7 +766,7 @@
             setTimeout(() => faucetOnchain(aliceAddress!, fundAmount), 1000);
 
             // wait for coins to arrive
-            const coins = await alice.wallet.waitForIncomingFunds();
+            const coins = await waitForIncomingFunds(alice.wallet);
             const utxos = coins as Coin[];
 
             // assert
