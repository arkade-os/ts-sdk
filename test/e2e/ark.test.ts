import { expect, describe, it, beforeAll, vi } from "vitest";
import { Transaction } from "@scure/btc-signer";
import { base64, hex } from "@scure/base";
import { execSync } from "child_process";
import {
    TxType,
    VHTLC,
    Identity,
    RestIndexerProvider,
    RestArkProvider,
    ArkNote,
    CSVMultisigTapscript,
    buildOffchainTx,
    ConditionWitness,
    setArkPsbtField,
<<<<<<< HEAD
    waitForIncomingFunds,
=======
    OnchainWallet,
    Unroll,
    Ramps,
>>>>>>> 7a4ae082
} from "../../src";
import { networks } from "../../src/networks";
import { hash160 } from "@scure/btc-signer/utils";
import {
    arkdExec,
    X_ONLY_PUBLIC_KEY,
    createTestIdentity,
    createTestArkWallet,
    createTestOnchainWallet,
    faucetOffchain,
    faucetOnchain,
} from "./utils";
import { Coin, VirtualCoin } from "@arklabs/wallet-sdk";

describe("Ark integration tests", () => {
    beforeAll(async () => {
        // Check if there's enough offchain balance before proceeding
        const balanceOutput = execSync(`${arkdExec} ark balance`).toString();
        const balance = JSON.parse(balanceOutput);
        const offchainBalance = balance.offchain_balance.total;

        if (offchainBalance < 210_000) {
            throw new Error(
                'Insufficient offchain balance. Please run "node test/setup.js" first to setup the environment'
            );
        }
    });

    it("should settle a boarding UTXO", { timeout: 60000 }, async () => {
        const alice = await createTestArkWallet();

        const boardingAddress = await alice.wallet.getBoardingAddress();

        // faucet
        execSync(`nigiri faucet ${boardingAddress} 0.001`);

        await new Promise((resolve) => setTimeout(resolve, 5000));

        const settleTxid = await new Ramps(alice.wallet).onboard();
        expect(settleTxid).toBeDefined();
    });

    it("should settle a VTXO", { timeout: 60000 }, async () => {
        // Create fresh wallet instance for this test
        const alice = await createTestArkWallet();
        const aliceOffchainAddress = await alice.wallet.getAddress();
        expect(aliceOffchainAddress).toBeDefined();

        const fundAmount = 1000;
        execSync(
            `${arkdExec} ark send --to ${aliceOffchainAddress} --amount ${fundAmount} --password secret`
        );

        await new Promise((resolve) => setTimeout(resolve, 1000));

        const virtualCoins = await alice.wallet.getVtxos();
        expect(virtualCoins).toHaveLength(1);
        const vtxo = virtualCoins[0];
        expect(vtxo.txid).toBeDefined();

        const settleTxid = await alice.wallet.settle({
            inputs: [vtxo],
            outputs: [
                {
                    address: aliceOffchainAddress!,
                    amount: BigInt(fundAmount),
                },
            ],
        });

        expect(settleTxid).toBeDefined();
    });

    it(
        "should settle 2 clients in the same batch",
        { timeout: 60000 },
        async () => {
            const alice = await createTestArkWallet();
            const bob = await createTestArkWallet();

            const aliceOffchainAddress = await alice.wallet.getAddress();
            expect(aliceOffchainAddress).toBeDefined();

            const bobOffchainAddress = await bob.wallet.getAddress();
            expect(bobOffchainAddress).toBeDefined();

            const fundAmount = 1000;
            execSync(
                `${arkdExec} ark send --to ${aliceOffchainAddress} --amount ${fundAmount} --password secret`
            );
            execSync(
                `${arkdExec} ark send --to ${bobOffchainAddress} --amount ${fundAmount} --password secret`
            );

            await new Promise((resolve) => setTimeout(resolve, 1000));

            const virtualCoins = await alice.wallet.getVtxos();
            expect(virtualCoins).toHaveLength(1);
            const aliceVtxo = virtualCoins[0];
            expect(aliceVtxo.txid).toBeDefined();

            const bobVirtualCoins = await bob.wallet.getVtxos();
            expect(bobVirtualCoins).toHaveLength(1);
            const bobVtxo = bobVirtualCoins[0];
            expect(bobVtxo.txid).toBeDefined();

            const [aliceSettleTxid, bobSettleTxid] = await Promise.all([
                alice.wallet.settle({
                    inputs: [aliceVtxo],
                    outputs: [
                        {
                            address: aliceOffchainAddress!,
                            amount: BigInt(fundAmount),
                        },
                    ],
                }),
                bob.wallet.settle({
                    inputs: [bobVtxo],
                    outputs: [
                        {
                            address: bobOffchainAddress!,
                            amount: BigInt(fundAmount),
                        },
                    ],
                }),
            ]);

            expect(aliceSettleTxid).toBeDefined();
            expect(bobSettleTxid).toBeDefined();
            expect(aliceSettleTxid).toBe(bobSettleTxid);
        }
    );

    it(
        "should perform a complete offchain roundtrip payment",
        { timeout: 60000 },
        async () => {
            // Create fresh wallet instances for this test
            const alice = await createTestArkWallet();
            const bob = await createTestArkWallet();

            // Get addresses
            const aliceOffchainAddress = await alice.wallet.getAddress();
            const bobOffchainAddress = await bob.wallet.getAddress();
            expect(aliceOffchainAddress).toBeDefined();
            expect(bobOffchainAddress).toBeDefined();

            // Initial balance check
            const aliceInitialBalance = await alice.wallet.getBalance();
            const bobInitialBalance = await bob.wallet.getBalance();
            expect(aliceInitialBalance.total).toBe(0);
            expect(bobInitialBalance.total).toBe(0);

            // Initial virtual coins check
            expect((await alice.wallet.getVtxos()).length).toBe(0);
            expect((await bob.wallet.getVtxos()).length).toBe(0);

            // Use a smaller amount for testing
            const fundAmount = 10000;
            execSync(
                `${arkdExec} ark send --to ${aliceOffchainAddress} --amount ${fundAmount} --password secret`
            );

            await new Promise((resolve) => setTimeout(resolve, 1000));

            // Check virtual coins after funding
            const virtualCoins = await alice.wallet.getVtxos();

            // Verify we have a preconfirmed virtual coin
            expect(virtualCoins).toHaveLength(1);
            const vtxo = virtualCoins[0];
            expect(vtxo.txid).toBeDefined();
            expect(vtxo.value).toBe(fundAmount);
            expect(vtxo.virtualStatus.state).toBe("preconfirmed");

            // Check Alice's balance after funding
            const aliceBalanceAfterFunding = await alice.wallet.getBalance();
            expect(aliceBalanceAfterFunding.total).toBe(fundAmount);

            // Send from Alice to Bob offchain
            const sendAmount = 5000; // 5k sats instead of 50k
            await alice.wallet.sendBitcoin({
                address: bobOffchainAddress!,
                amount: sendAmount,
            });

            // Wait for the transaction to be processed
            await new Promise((resolve) => setTimeout(resolve, 5000));

            // Final balance check
            const aliceFinalBalance = await alice.wallet.getBalance();
            const bobFinalBalance = await bob.wallet.getBalance();
            // Verify the transaction was successful
            expect(bobFinalBalance.total).toBe(sendAmount);
            expect(aliceFinalBalance.total).toBe(fundAmount - sendAmount);
        }
    );

    it("should return transaction history", { timeout: 60000 }, async () => {
        const alice = await createTestArkWallet();
        const bob = await createTestArkWallet();

        // Get addresses
        const aliceOffchainAddress = await alice.wallet.getAddress();
        const bobOffchainAddress = await bob.wallet.getAddress();
        expect(aliceOffchainAddress).toBeDefined();
        expect(bobOffchainAddress).toBeDefined();

        // Alice onboarding
        const boardingAmount = 10000;
        const boardingAddress = await alice.wallet.getBoardingAddress();
        execSync(
            `nigiri faucet ${boardingAddress} ${boardingAmount * 0.00000001}`
        );

        await new Promise((resolve) => setTimeout(resolve, 5000));

        // Get boarding utxos
        const boardingInputs = await alice.wallet.getBoardingUtxos();
        expect(boardingInputs.length).toBeGreaterThanOrEqual(1);

        await alice.wallet.settle({
            inputs: boardingInputs,
            outputs: [
                {
                    address: aliceOffchainAddress!,
                    amount: BigInt(boardingAmount),
                },
            ],
        });

        // Wait for the transaction to be processed
        execSync("nigiri rpc generatetoaddress 1 $(nigiri rpc getnewaddress)");
        await new Promise((resolve) => setTimeout(resolve, 2000));

        // Check history before sending to bob
        let aliceHistory = await alice.wallet.getTransactionHistory();
        expect(aliceHistory).toBeDefined();
        expect(aliceHistory.length).toBe(1); // should have boarding tx

        // Check boarding transaction
        expect(aliceHistory[0].type).toBe(TxType.TxReceived);
        expect(aliceHistory[0].amount).toBe(boardingAmount);
        expect(aliceHistory[0].settled).toBe(true);
        expect(aliceHistory[0].key.boardingTxid.length).toBeGreaterThan(0);

        // Send from Alice to Bob offchain
        const sendAmount = 5000;
        const sendTxid = await alice.wallet.sendBitcoin({
            address: bobOffchainAddress!,
            amount: sendAmount,
        });

        // Wait for the transaction to be processed
        await new Promise((resolve) => setTimeout(resolve, 5000));

        // Check final balances
        const aliceFinalBalance = await alice.wallet.getBalance();
        const bobFinalBalance = await bob.wallet.getBalance();
        expect(bobFinalBalance.total).toBe(sendAmount);
        expect(aliceFinalBalance.total).toBe(boardingAmount - sendAmount);

        // Get transaction history for Alice
        aliceHistory = await alice.wallet.getTransactionHistory();
        expect(aliceHistory).toBeDefined();
        expect(aliceHistory.length).toBe(2); // Should have at least receive and send transactions

        const [sendTx, fundingTx] = aliceHistory;

        // Check funding transaction
        expect(fundingTx.type).toBe(TxType.TxReceived);
        expect(fundingTx.amount).toBe(boardingAmount);
        expect(fundingTx.settled).toBe(true);
        expect(fundingTx.key.boardingTxid.length).toBeGreaterThan(0);

        // Check send transaction
        expect(sendTx.type).toBe(TxType.TxSent);
        expect(sendTx.amount).toBe(sendAmount);
        expect(sendTx.key.arkTxid.length).toBeGreaterThan(0);
        expect(sendTx.key.arkTxid).toBe(sendTxid);

        // Get transaction history for Bob
        const bobHistory = await bob.wallet.getTransactionHistory();
        expect(bobHistory).toBeDefined();
        expect(bobHistory.length).toBe(1); // Should have at least the receive transaction

        // Verify Bob's receive transaction
        const [bobsReceiveTx] = bobHistory;
        expect(bobsReceiveTx.type).toBe(TxType.TxReceived);
        expect(bobsReceiveTx.amount).toBe(sendAmount);
        expect(bobsReceiveTx.settled).toBe(false);
        expect(bobsReceiveTx.key.arkTxid.length).toBeGreaterThan(0);

        // Bob settles the received VTXO
        let bobInputs = await bob.wallet.getVtxos();
        await bob.wallet.settle({
            inputs: bobInputs,
            outputs: [
                {
                    address: bobOffchainAddress!,
                    amount: BigInt(sendAmount),
                },
            ],
        });

        // Verify Bob's history
        const bobHistoryAfterSettling =
            await bob.wallet.getTransactionHistory();
        expect(bobHistoryAfterSettling).toBeDefined();
        expect(bobHistoryAfterSettling.length).toBe(1);
        const [bobsReceiveTxAfterSettling] = bobHistoryAfterSettling;
        expect(bobsReceiveTxAfterSettling.type).toBe(TxType.TxReceived);
        expect(bobsReceiveTxAfterSettling.amount).toBe(sendAmount);
        expect(bobsReceiveTxAfterSettling.settled).toBe(true);

        // Bob does a collaborative exit to alice's boarding address
        bobInputs = await bob.wallet.getVtxos();
        const amount = bobInputs.reduce((acc, input) => acc + input.value, 0);
        const bobExitTxid = await bob.wallet.settle({
            inputs: bobInputs,
            outputs: [
                {
                    address: boardingAddress!,
                    amount: BigInt(amount),
                },
            ],
        });

        expect(bobExitTxid).toBeDefined();

        // Check bob's history
        const bobHistoryAfterExit = await bob.wallet.getTransactionHistory();
        expect(bobHistoryAfterExit).toBeDefined();
        expect(bobHistoryAfterExit.length).toBe(2);
        const [bobsExitTx] = bobHistoryAfterExit;
        expect(bobsExitTx.type).toBe(TxType.TxSent);
        expect(bobsExitTx.amount).toBe(amount);

        // Check alice's history
        const aliceHistoryAfterExit =
            await alice.wallet.getTransactionHistory();
        expect(aliceHistoryAfterExit).toBeDefined();
        expect(aliceHistoryAfterExit.length).toBe(3);
        const [alicesExitTx] = aliceHistoryAfterExit;
        expect(alicesExitTx.type).toBe(TxType.TxReceived);
        expect(alicesExitTx.amount).toBe(amount);
    });

    it("should claim a VHTLC", { timeout: 60000 }, async () => {
        const alice = createTestIdentity();
        const bob = createTestIdentity();

        const preimage = new TextEncoder().encode("preimage");
        const preimageHash = hash160(preimage);

        const vhtlcScript = new VHTLC.Script({
            preimageHash,
            sender: alice.xOnlyPublicKey(),
            receiver: bob.xOnlyPublicKey(),
            server: X_ONLY_PUBLIC_KEY,
            refundLocktime: BigInt(1000),
            unilateralClaimDelay: {
                type: "blocks",
                value: 100n,
            },
            unilateralRefundDelay: {
                type: "blocks",
                value: 50n,
            },
            unilateralRefundWithoutReceiverDelay: {
                type: "blocks",
                value: 50n,
            },
        });

        const address = vhtlcScript
            .address(networks.regtest.hrp, X_ONLY_PUBLIC_KEY)
            .encode();

        // fund the vhtlc address
        const fundAmount = 1000;
        execSync(
            `${arkdExec} ark send --to ${address} --amount ${fundAmount} --password secret`
        );

        // bob special identity to sign with the preimage
        const bobVHTLCIdentity: Identity = {
            sign: async (tx: Transaction, inputIndexes?: number[]) => {
                const cpy = tx.clone();
                setArkPsbtField(cpy, 0, ConditionWitness, [preimage]);
                return bob.sign(cpy, inputIndexes);
            },
            xOnlyPublicKey: bob.xOnlyPublicKey,
            signerSession: bob.signerSession,
        };

        const arkProvider = new RestArkProvider("http://localhost:7070");
        const indexerProvider = new RestIndexerProvider(
            "http://localhost:7070"
        );

        const spendableVtxosResponse = await indexerProvider.getVtxos({
            scripts: [hex.encode(vhtlcScript.pkScript)],
            spendableOnly: true,
        });
        expect(spendableVtxosResponse.vtxos).toHaveLength(1);

        const infos = await arkProvider.getInfo();
        const serverUnrollScript = CSVMultisigTapscript.encode({
            timelock: {
                type: infos.unilateralExitDelay < 512 ? "blocks" : "seconds",
                value: infos.unilateralExitDelay,
            },
            pubkeys: [X_ONLY_PUBLIC_KEY],
        });

        const vtxo = spendableVtxosResponse.vtxos[0];

        const { virtualTx, checkpoints } = buildOffchainTx(
            [
                {
                    ...vtxo,
                    tapLeafScript: vhtlcScript.claim(),
                    tapTree: vhtlcScript.encode(),
                },
            ],
            [
                {
                    script: vhtlcScript.pkScript,
                    amount: BigInt(fundAmount),
                },
            ],
            serverUnrollScript
        );

        const signedVirtualTx = await bobVHTLCIdentity.sign(virtualTx);
        const { arkTxid, finalArkTx, signedCheckpointTxs } =
            await arkProvider.submitTx(
                base64.encode(signedVirtualTx.toPSBT()),
                checkpoints.map((c) => base64.encode(c.toPSBT()))
            );

        expect(arkTxid).toBeDefined();
        expect(finalArkTx).toBeDefined();
        expect(signedCheckpointTxs).toBeDefined();
        expect(signedCheckpointTxs.length).toBe(checkpoints.length);

        const finalCheckpoints = await Promise.all(
            signedCheckpointTxs.map(async (c) => {
                const tx = Transaction.fromPSBT(base64.decode(c), {
                    allowUnknown: true,
                });
                const signedCheckpoint = await bobVHTLCIdentity.sign(tx, [0]);
                return base64.encode(signedCheckpoint.toPSBT());
            })
        );

        await arkProvider.finalizeTx(arkTxid, finalCheckpoints);
    });

    it("should redeem a note", { timeout: 60000 }, async () => {
        // Create fresh wallet instance for this test
        const alice = await createTestArkWallet();
        const aliceOffchainAddress = await alice.wallet.getAddress();
        expect(aliceOffchainAddress).toBeDefined();

        const fundAmount = 1000;

        const arknote = execSync(`${arkdExec} arkd note --amount ${fundAmount}`)
            .toString()
            .replace(/\n/g, "");

        const settleTxid = await alice.wallet.settle({
            inputs: [ArkNote.fromString(arknote)],
            outputs: [
                {
                    address: aliceOffchainAddress!,
                    amount: BigInt(fundAmount),
                },
            ],
        });

        expect(settleTxid).toBeDefined();

        await new Promise((resolve) => setTimeout(resolve, 1000));

        const virtualCoins = await alice.wallet.getVtxos();
        expect(virtualCoins).toHaveLength(1);
        expect(virtualCoins[0].value).toBe(fundAmount);
    });

    it("should unroll", { timeout: 60000 }, async () => {
        const alice = await createTestArkWallet();

        const boardingAddress = await alice.wallet.getBoardingAddress();
        const offchainAddress = await alice.wallet.getAddress();

        // faucet
        execSync(`nigiri faucet ${boardingAddress} 0.0001`);

        await new Promise((resolve) => setTimeout(resolve, 5000));

        const boardingInputs = await alice.wallet.getBoardingUtxos();
        expect(boardingInputs.length).toBeGreaterThanOrEqual(1);

        await alice.wallet.settle({
            inputs: boardingInputs,
            outputs: [
                {
                    address: offchainAddress!,
                    amount: BigInt(10000),
                },
            ],
        });
        await new Promise((resolve) => setTimeout(resolve, 1000));

        execSync(`nigiri rpc generatetoaddress 1 $(nigiri rpc getnewaddress)`);

        await new Promise((resolve) => setTimeout(resolve, 1000));

        const virtualCoins = await alice.wallet.getVtxos();
        expect(virtualCoins).toHaveLength(1);
        const vtxo = virtualCoins[0];
        expect(vtxo.txid).toBeDefined();

        const onchainAlice = new OnchainWallet(alice.identity, "regtest");

        execSync(`nigiri faucet ${onchainAlice.address} 0.001`);

        await new Promise((resolve) => setTimeout(resolve, 5000));

        const session = await Unroll.Session.create(
            { txid: vtxo.txid, vout: vtxo.vout },
            onchainAlice,
            onchainAlice.provider,
            new RestIndexerProvider("http://localhost:7070")
        );

        for await (const done of session) {
            switch (done.type) {
                case Unroll.StepType.WAIT:
                case Unroll.StepType.UNROLL:
                    execSync(
                        `nigiri rpc generatetoaddress 1 $(nigiri rpc getnewaddress)`
                    );
                    break;
            }
        }

        const virtualCoinsAfterExit = await alice.wallet.getVtxos({
            withUnrolled: true,
        });
        expect(virtualCoinsAfterExit).toHaveLength(1);
        expect(virtualCoinsAfterExit[0].isUnrolled).toBe(true);
    });

    it("should exit collaboratively", { timeout: 60000 }, async () => {
        const alice = await createTestArkWallet();
        const onchainAlice = createTestOnchainWallet();
        const aliceOffchainAddress = await alice.wallet.getAddress();

        // faucet offchain address
        const fundAmount = 10_000;
        execSync(
            `${arkdExec} ark send --to ${aliceOffchainAddress} --amount ${fundAmount} --password secret`
        );

        await new Promise((resolve) => setTimeout(resolve, 2000));

        const exitTxid = await new Ramps(alice.wallet).offboard(
            onchainAlice.wallet.address
        );

        expect(exitTxid).toBeDefined();
    });

    it("should settle a recoverable VTXO", { timeout: 60000 }, async () => {
        const alice = await createTestArkWallet();
        const aliceOffchainAddress = await alice.wallet.getAddress();
        const boardingAddress = await alice.wallet.getBoardingAddress();
        expect(aliceOffchainAddress).toBeDefined();

        // faucet
        execSync(`nigiri faucet ${boardingAddress} 0.001`);

        await new Promise((resolve) => setTimeout(resolve, 5000));

        const boardingInputs = await alice.wallet.getBoardingUtxos();
        expect(boardingInputs.length).toBeGreaterThanOrEqual(1);

        await alice.wallet.settle({
            inputs: boardingInputs,
            outputs: [
                {
                    address: aliceOffchainAddress!,
                    amount: BigInt(100_000),
                },
            ],
        });

        // give some time for the server to be swept
        await new Promise((resolve) => setTimeout(resolve, 10000));

        const vtxos = await alice.wallet.getVtxos({
            withRecoverable: false,
        });
        expect(vtxos).toHaveLength(1);
        const vtxo = vtxos[0];
        expect(vtxo.txid).toBeDefined();
        expect(vtxo.virtualStatus.state).toBe("settled");

        // generate 25 blocks to make the vtxo swept (expiry set to 20 blocks)
        execSync(`nigiri rpc generatetoaddress 25 $(nigiri rpc getnewaddress)`);

        await new Promise((resolve) => setTimeout(resolve, 20_000));

        const vtxosAfterSweep = await alice.wallet.getVtxos({
            withRecoverable: true,
        });
        expect(vtxosAfterSweep).toHaveLength(1);
        const vtxoAfterSweep = vtxosAfterSweep[0];
        expect(vtxoAfterSweep.txid).toBe(vtxo.txid);
        expect(vtxoAfterSweep.virtualStatus.state).toBe("swept");
        expect(vtxoAfterSweep.spentBy).toBe("");

        const settleTxid = await alice.wallet.settle({
            inputs: [vtxo],
            outputs: [
                {
                    address: aliceOffchainAddress!,
                    amount: BigInt(100_000),
                },
            ],
        });

        expect(settleTxid).toBeDefined();
    });

    it(
        "should be notified of offchain incoming funds",
        { timeout: 6000 },
        async () => {
            const alice = await createTestArkWallet();
            const aliceAddress = await alice.wallet.getAddress();
            expect(aliceAddress).toBeDefined();

            let notified = false;
            const fundAmount = 10000;

            // set up the notification
            alice.wallet.notifyIncomingFunds((coins) => {
                notified = true;
                const now = new Date();
                const vtxos = coins as VirtualCoin[];
                expect(vtxos).toHaveLength(1);
                expect(vtxos[0].spentBy).toBeFalsy();
                expect(vtxos[0].value).toBe(fundAmount);
                // expect(vtxos[0].status.confirmed).toBeTruthy();
                expect(vtxos[0].virtualStatus.state).toBe("pending");
                const age = now.getTime() - vtxos[0].createdAt.getTime();
                expect(age).toBeLessThanOrEqual(4000);
            });

            // wait for the notification to be set up
            await new Promise((resolve) => setTimeout(resolve, 1000));

            // fund the offchain address using faucet
            faucetOffchain(aliceAddress!, fundAmount);

            // wait for the transaction to be processed
            await new Promise((resolve) => setTimeout(resolve, 4000));
            expect(notified).toBeTruthy();
        }
    );

    it(
        "should be notified of onchain incoming funds",
        { timeout: 60000 },
        async () => {
            const alice = await createTestArkWallet();
            const aliceBoardingAddress =
                await alice.wallet.getBoardingAddress();
            expect(aliceBoardingAddress).toBeDefined();

            let notified = false;
            const fundAmount = 10000;

            // set up the notification
            alice.wallet.notifyIncomingFunds((coins) => {
                notified = true;
                const now = new Date();
                const utxos = coins as Coin[];
                expect(utxos).toHaveLength(1);
                expect(utxos[0].value).toBe(fundAmount);
                expect(utxos[0].status.confirmed).toBeTruthy();
                expect(utxos[0].status.block_time).toBeDefined();
                const age = now.getTime() - utxos[0].status.block_time! * 1000;
                expect(age).toBeLessThanOrEqual(10000);
            });

            // wait for the notification to be set up
            await new Promise((resolve) => setTimeout(resolve, 1000));

            // fund the onchain address using faucet
            faucetOnchain(aliceBoardingAddress!, fundAmount);

            // wait for the transaction to be processed
            await new Promise((resolve) => setTimeout(resolve, 10000));

            expect(notified).toBeTruthy();
        }
    );

    it(
        "should wait for offchain incoming funds",
        { timeout: 6000 },
        async () => {
            const alice = await createTestArkWallet();
            const aliceAddress = await alice.wallet.getAddress();
            expect(aliceAddress).toBeDefined();

            const now = new Date();
            const fundAmount = 10000;

            // faucet in a few moments
            setTimeout(() => faucetOffchain(aliceAddress!, fundAmount), 1000);

            // wait for coins to arrive
            const coins = await waitForIncomingFunds(alice.wallet);
            const vtxos = coins as VirtualCoin[];

            // assert
            expect(vtxos).toHaveLength(1);
            expect(vtxos[0].spentBy).toBeFalsy();
            expect(vtxos[0].value).toBe(fundAmount);
            // expect(vtxos[0].status.confirmed).toBeTruthy();
            expect(vtxos[0].virtualStatus.state).toBe("pending");
            const age = now.getTime() - vtxos[0].createdAt.getTime();
            expect(age).toBeLessThanOrEqual(4000);
        }
    );

    it(
        "should wait for onchain incoming funds",
        { timeout: 60000 },
        async () => {
            const alice = await createTestArkWallet();
            const aliceBoardingAddress =
                await alice.wallet.getBoardingAddress();
            expect(aliceBoardingAddress).toBeDefined();

            const now = new Date();
            const fundAmount = 10000;

            // faucet in a few moments
            setTimeout(
                () => faucetOnchain(aliceBoardingAddress!, fundAmount),
                1000
            );

            // wait for coins to arrive
            const coins = await waitForIncomingFunds(alice.wallet);
            const utxos = coins as Coin[];

            // assert
            expect(utxos).toHaveLength(1);
            expect(utxos[0].value).toBe(fundAmount);
            // expect(utxos[0].status.confirmed).toBeTruthy();
            expect(utxos[0].status.block_time).toBeDefined();
            const age = now.getTime() - utxos[0].status.block_time! * 1000;
            expect(age).toBeLessThanOrEqual(10000);
        }
    );

    it("should send subdust amount", { timeout: 60000 }, async () => {
        const alice = await createTestArkWallet();
        const bob = await createTestArkWallet();

        const aliceOffchainAddress = await alice.wallet.getAddress();
        const bobOffchainAddress = await bob.wallet.getAddress();

        const fundAmount = 10_000;
        execSync(
            `${arkdExec} ark send --to ${aliceOffchainAddress} --amount ${fundAmount} --password secret`
        );

        // alice should send offchain tx with subdust output
        await alice.wallet.sendBitcoin({
            address: bobOffchainAddress!,
            amount: 1,
        });

        await new Promise((resolve) => setTimeout(resolve, 3000));

        // bob should have 1 sat in offchain balance
        const bobBalance = await bob.wallet.getBalance();
        expect(bobBalance.total).toBe(1);

        // bob shouldn't be able to send offchain tx with subdust output
        await expect(
            bob.wallet.sendBitcoin({
                address: bobOffchainAddress!,
                amount: 1,
            })
        ).rejects.toThrow("Insufficient funds");

        // bob shouldn't be able to settle cause the total amount is less than the dust amount
        await expect(bob.wallet.settle()).rejects.toThrow();

        await alice.wallet.sendBitcoin({
            address: bobOffchainAddress!,
            amount: fundAmount - 1,
        });

        await new Promise((resolve) => setTimeout(resolve, 3000));

        // now bob should be able to settle
        await bob.wallet.settle();
    });
});<|MERGE_RESOLUTION|>--- conflicted
+++ resolved
@@ -1,4 +1,4 @@
-import { expect, describe, it, beforeAll, vi } from "vitest";
+import { expect, describe, it, beforeAll } from "vitest";
 import { Transaction } from "@scure/btc-signer";
 import { base64, hex } from "@scure/base";
 import { execSync } from "child_process";
@@ -13,15 +13,14 @@
     buildOffchainTx,
     ConditionWitness,
     setArkPsbtField,
-<<<<<<< HEAD
     waitForIncomingFunds,
-=======
     OnchainWallet,
     Unroll,
     Ramps,
->>>>>>> 7a4ae082
+    Coin,
+    VirtualCoin,
+    networks,
 } from "../../src";
-import { networks } from "../../src/networks";
 import { hash160 } from "@scure/btc-signer/utils";
 import {
     arkdExec,
@@ -32,7 +31,6 @@
     faucetOffchain,
     faucetOnchain,
 } from "./utils";
-import { Coin, VirtualCoin } from "@arklabs/wallet-sdk";
 
 describe("Ark integration tests", () => {
     beforeAll(async () => {
@@ -673,7 +671,7 @@
             alice.wallet.notifyIncomingFunds((coins) => {
                 notified = true;
                 const now = new Date();
-                const vtxos = coins as VirtualCoin[];
+                const vtxos = coins;
                 expect(vtxos).toHaveLength(1);
                 expect(vtxos[0].spentBy).toBeFalsy();
                 expect(vtxos[0].value).toBe(fundAmount);
@@ -708,10 +706,14 @@
             const fundAmount = 10000;
 
             // set up the notification
-            alice.wallet.notifyIncomingFunds((coins) => {
+            alice.wallet.notifyIncomingFunds((notification) => {
                 notified = true;
                 const now = new Date();
-                const utxos = coins as Coin[];
+                expect(notification.type).toBe("utxo");
+                let utxos: Coin[] = [];
+                if (notification.type == "utxo") {
+                    utxos = notification.coins;
+                }
                 expect(utxos).toHaveLength(1);
                 expect(utxos[0].value).toBe(fundAmount);
                 expect(utxos[0].status.confirmed).toBeTruthy();
@@ -748,8 +750,11 @@
             setTimeout(() => faucetOffchain(aliceAddress!, fundAmount), 1000);
 
             // wait for coins to arrive
-            const coins = await waitForIncomingFunds(alice.wallet);
-            const vtxos = coins as VirtualCoin[];
+            const notification = await waitForIncomingFunds(alice.wallet);
+            let vtxos: VirtualCoin[] = [];
+            if (notification.type === "vtxo") {
+                vtxos = notification.vtxos;
+            }
 
             // assert
             expect(vtxos).toHaveLength(1);
@@ -781,8 +786,11 @@
             );
 
             // wait for coins to arrive
-            const coins = await waitForIncomingFunds(alice.wallet);
-            const utxos = coins as Coin[];
+            const notification = await waitForIncomingFunds(alice.wallet);
+            let utxos: Coin[] = [];
+            if (notification.type === "utxo") {
+                utxos = notification.coins;
+            }
 
             // assert
             expect(utxos).toHaveLength(1);
