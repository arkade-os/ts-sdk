--- conflicted
+++ resolved
@@ -1,12 +1,8 @@
 import { expect, describe, it, beforeEach } from "vitest";
 import * as bip68 from "bip68";
 import { base64, hex } from "@scure/base";
-<<<<<<< HEAD
-import { Transaction } from "@scure/btc-signer/transaction.js";
-=======
 import { Transaction } from "@scure/btc-signer";
 import { hash160 } from "@scure/btc-signer/utils.js";
->>>>>>> 3ef35f58
 import {
     buildOffchainTx,
     ConditionWitness,
@@ -27,10 +23,6 @@
     createTestIdentity,
     faucetOffchain,
 } from "./utils";
-<<<<<<< HEAD
-import { hash160 } from "@scure/btc-signer/utils.js";
-=======
->>>>>>> 3ef35f58
 import { execSync } from "child_process";
 import { beforeAll } from "vitest";
 
