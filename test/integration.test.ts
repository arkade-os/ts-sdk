--- conflicted
+++ resolved
@@ -461,14 +461,15 @@
         };
 
         const arkProvider = new RestArkProvider("http://localhost:7070");
-<<<<<<< HEAD
         const indexerProvider = new RestIndexerProvider(
             "http://localhost:7070"
         );
 
         const vtxos = await indexerProvider.GetVtxos([address]);
-        const spendableVtxos = vtxos.filter((v) => v.spentBy === undefined);
-=======
+        const spendableVtxos = vtxos.filter(
+            (v) => !(v.spentBy && v.spentBy.length > 0)
+        );
+        expect(spendableVtxos).toHaveLength(1);
 
         const infos = await arkProvider.getInfo();
         const serverUnrollScript = CSVMultisigTapscript.encode({
@@ -478,10 +479,6 @@
             },
             pubkeys: [X_ONLY_PUBLIC_KEY],
         });
-
-        const { spendableVtxos } = await arkProvider.getVirtualCoins(address);
->>>>>>> 19ebf31e
-        expect(spendableVtxos).toHaveLength(1);
 
         const vtxo = spendableVtxos[0];
 
