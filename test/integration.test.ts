import { expect, describe, it, beforeAll } from "vitest";
import { Transaction, utils } from "@scure/btc-signer";
import { base64, hex } from "@scure/base";
import { execSync } from "child_process";
import {
    IWallet,
    TxType,
    Wallet,
    InMemoryKey,
    VHTLC,
    Identity,
    addConditionWitness,
    RestArkProvider,
<<<<<<< HEAD
    buildOffchainTx,
    CSVMultisigTapscript,
=======
    createVirtualTx,
    ArkNote,
>>>>>>> 1b786a74
} from "../src";
import { networks } from "../src/networks";
import { hash160 } from "@scure/btc-signer/utils";

const arkdExec =
    process.env.ARK_ENV === "docker" ? "docker exec -t arkd" : "nigiri";

// Deterministic server public key from mnemonic "abandon" x24
const ARK_SERVER_PUBKEY =
    "038a9bbb1fb2aa92b9557dd0b39a85f31d204f58b41c62ea112d6ad148a9881285";

const X_ONLY_PUBLIC_KEY = hex.decode(ARK_SERVER_PUBKEY).slice(1);

interface TestWallet {
    wallet: IWallet;
    identity: InMemoryKey;
}

function createTestIdentity(): InMemoryKey {
    const privateKeyBytes = utils.randomPrivateKeyBytes();
    const privateKeyHex = hex.encode(privateKeyBytes);
    return InMemoryKey.fromHex(privateKeyHex);
}

async function createTestWallet(): Promise<TestWallet> {
    const identity = createTestIdentity();

    const wallet = await Wallet.create({
        network: "regtest",
        identity,
        arkServerUrl: "http://localhost:7070",
        arkServerPublicKey: ARK_SERVER_PUBKEY,
    });

    return {
        wallet,
        identity,
    };
}

describe("Wallet SDK Integration Tests", () => {
    beforeAll(async () => {
        // Check if there's enough offchain balance before proceeding
        const balanceOutput = execSync(`${arkdExec} ark balance`).toString();
        const balance = JSON.parse(balanceOutput);
        const offchainBalance = balance.offchain_balance.total;

        if (offchainBalance < 210_000) {
            throw new Error(
                'Insufficient offchain balance. Please run "node test/setup.js" first to setup the environment'
            );
        }
    });

    it("should settle a boarding UTXO", { timeout: 60000 }, async () => {
        const alice = await createTestWallet();

        const aliceAddresses = await alice.wallet.getAddress();
        const boardingAddress = aliceAddresses.boarding;
        const offchainAddress = aliceAddresses.offchain;

        // faucet
        execSync(`nigiri faucet ${boardingAddress} 0.001`);

        await new Promise((resolve) => setTimeout(resolve, 5000));

        const boardingInputs = await alice.wallet.getBoardingUtxos();
        expect(boardingInputs.length).toBeGreaterThanOrEqual(1);

        const settleTxid = await alice.wallet.settle({
            inputs: boardingInputs,
            outputs: [
                {
                    address: offchainAddress!,
                    amount: BigInt(100000),
                },
            ],
        });

        expect(settleTxid).toBeDefined();
    });

    it("should settle a VTXO", { timeout: 60000 }, async () => {
        // Create fresh wallet instance for this test
        const alice = await createTestWallet();
        const aliceOffchainAddress = (await alice.wallet.getAddress()).offchain;
        expect(aliceOffchainAddress).toBeDefined();

        const fundAmount = 1000;
        execSync(
            `${arkdExec} ark send --to ${aliceOffchainAddress} --amount ${fundAmount} --password secret`
        );

        await new Promise((resolve) => setTimeout(resolve, 1000));

        const virtualCoins = await alice.wallet.getVtxos();
        expect(virtualCoins).toHaveLength(1);
        const vtxo = virtualCoins[0];
        expect(vtxo.txid).toBeDefined();

        const settleTxid = await alice.wallet.settle({
            inputs: [vtxo],
            outputs: [
                {
                    address: aliceOffchainAddress!,
                    amount: BigInt(fundAmount),
                },
            ],
        });

        expect(settleTxid).toBeDefined();
    });

    it(
        "should perform a complete onchain roundtrip payment",
        { timeout: 30000 },
        async () => {
            // Create fresh wallet instances for this test
            const alice = await createTestWallet();
            const bob = await createTestWallet();

            // Get addresses
            const aliceAddress = (await alice.wallet.getAddress()).onchain;
            const bobAddress = (await bob.wallet.getAddress()).onchain;

            // Initial balance check
            const aliceInitialBalance = await alice.wallet.getBalance();
            const bobInitialBalance = await bob.wallet.getBalance();
            expect(aliceInitialBalance.onchain.total).toBe(0);
            expect(bobInitialBalance.onchain.total).toBe(0);

            // Fund Alice's address using nigiri faucet
            const faucetAmountSats = 0.001 * 100_000_000; // Amount in sats
            execSync(`nigiri faucet ${aliceAddress} 0.001`);

            // Wait for the faucet transaction to be processed
            await new Promise((resolve) => setTimeout(resolve, 5000));

            // Check Alice's balance after funding
            const aliceBalanceAfterFunding = await alice.wallet.getBalance();
            expect(aliceBalanceAfterFunding.onchain.total).toBe(
                faucetAmountSats
            );

            // Send from Alice to Bob
            const sendAmount = 50000; // 0.0005 BTC in sats
            await alice.wallet.sendBitcoin({
                address: bobAddress,
                amount: sendAmount,
                feeRate: 2,
            });

            // Wait for the transaction to be processed
            await new Promise((resolve) => setTimeout(resolve, 5000));

            // Final balance check
            const aliceFinalBalance = await alice.wallet.getBalance();
            const bobFinalBalance = await bob.wallet.getBalance();

            // Verify the transaction was successful
            expect(bobFinalBalance.onchain.total).toBe(sendAmount);
            expect(aliceFinalBalance.onchain.total).toBeLessThan(
                aliceBalanceAfterFunding.onchain.total
            );
        }
    );

    it(
        "should perform a complete offchain roundtrip payment",
        { timeout: 60000 },
        async () => {
            // Create fresh wallet instances for this test
            const alice = await createTestWallet();
            const bob = await createTestWallet();

            // Get addresses
            const aliceOffchainAddress = (await alice.wallet.getAddress())
                .offchain;
            const bobOffchainAddress = (await bob.wallet.getAddress()).offchain;
            expect(aliceOffchainAddress).toBeDefined();
            expect(bobOffchainAddress).toBeDefined();

            // Initial balance check
            const aliceInitialBalance = await alice.wallet.getBalance();
            const bobInitialBalance = await bob.wallet.getBalance();
            expect(aliceInitialBalance.offchain.total).toBe(0);
            expect(bobInitialBalance.offchain.total).toBe(0);

            // Initial virtual coins check
            expect((await alice.wallet.getVtxos()).length).toBe(0);
            expect((await bob.wallet.getVtxos()).length).toBe(0);

            // Use a smaller amount for testing
            const fundAmount = 10000;
            execSync(
                `${arkdExec} ark send --to ${aliceOffchainAddress} --amount ${fundAmount} --password secret`
            );

            await new Promise((resolve) => setTimeout(resolve, 1000));

            // Check virtual coins after funding
            const virtualCoins = await alice.wallet.getVtxos();

            // Verify we have a pending virtual coin
            expect(virtualCoins).toHaveLength(1);
            const vtxo = virtualCoins[0];
            expect(vtxo.txid).toBeDefined();
            expect(vtxo.value).toBe(fundAmount);
            expect(vtxo.virtualStatus.state).toBe("pending");

            // Check Alice's balance after funding
            const aliceBalanceAfterFunding = await alice.wallet.getBalance();
            expect(aliceBalanceAfterFunding.offchain.total).toBe(fundAmount);

            // Send from Alice to Bob offchain
            const sendAmount = 5000; // 5k sats instead of 50k
            await alice.wallet.sendBitcoin({
                address: bobOffchainAddress!,
                amount: sendAmount,
            });

            // Wait for the transaction to be processed
            await new Promise((resolve) => setTimeout(resolve, 3000));

            // Final balance check
            const aliceFinalBalance = await alice.wallet.getBalance();
            const bobFinalBalance = await bob.wallet.getBalance();
            // Verify the transaction was successful
            expect(bobFinalBalance.offchain.total).toBe(sendAmount);
            expect(aliceFinalBalance.offchain.total).toBe(
                fundAmount - sendAmount
            );
        }
    );

    it.skip(
        "should return transaction history",
        { timeout: 60000 },
        async () => {
            const alice = await createTestWallet();
            const bob = await createTestWallet();

            // Get addresses
            const aliceOffchainAddress = (await alice.wallet.getAddress())
                .offchain;
            const bobOffchainAddress = (await bob.wallet.getAddress()).offchain;
            expect(aliceOffchainAddress).toBeDefined();
            expect(bobOffchainAddress).toBeDefined();

            // Alice onboarding
            const boardingAmount = 10000;
            const boardingAddress = (await alice.wallet.getAddress()).boarding;
            execSync(
                `nigiri faucet ${boardingAddress} ${boardingAmount * 0.00000001}`
            );

            await new Promise((resolve) => setTimeout(resolve, 5000));

            // Get boarding utxos
            const boardingInputs = await alice.wallet.getBoardingUtxos();
            expect(boardingInputs.length).toBeGreaterThanOrEqual(1);

            await alice.wallet.settle({
                inputs: boardingInputs,
                outputs: [
                    {
                        address: aliceOffchainAddress!,
                        amount: BigInt(boardingAmount),
                    },
                ],
            });

            // Wait for the transaction to be processed
            execSync(
                "nigiri rpc generatetoaddress 1 $(nigiri rpc getnewaddress)"
            );

            // Check history before sending to bob
            let aliceHistory = await alice.wallet.getTransactionHistory();
            expect(aliceHistory).toBeDefined();
            expect(aliceHistory.length).toBe(1); // should have boarding tx

            // Check boarding transaction
            expect(aliceHistory[0].type).toBe(TxType.TxReceived);
            expect(aliceHistory[0].amount).toBe(boardingAmount);
            expect(aliceHistory[0].settled).toBe(true);
            expect(aliceHistory[0].key.boardingTxid.length).toBeGreaterThan(0);

            // Send from Alice to Bob offchain
            const sendAmount = 5000;
            const sendTxid = await alice.wallet.sendBitcoin({
                address: bobOffchainAddress!,
                amount: sendAmount,
            });

            // Wait for the transaction to be processed
            await new Promise((resolve) => setTimeout(resolve, 3000));

            // Check final balances
            const aliceFinalBalance = await alice.wallet.getBalance();
            const bobFinalBalance = await bob.wallet.getBalance();
            expect(bobFinalBalance.offchain.total).toBe(sendAmount);
            expect(aliceFinalBalance.offchain.total).toBe(
                boardingAmount - sendAmount
            );

            // Get transaction history for Alice
            aliceHistory = await alice.wallet.getTransactionHistory();
            expect(aliceHistory).toBeDefined();
            expect(aliceHistory.length).toBe(2); // Should have at least receive and send transactions

            const [sendTx, fundingTx] = aliceHistory;

            // Check funding transaction
            expect(fundingTx.type).toBe(TxType.TxReceived);
            expect(fundingTx.amount).toBe(boardingAmount);
            expect(fundingTx.settled).toBe(true);
            expect(fundingTx.key.boardingTxid.length).toBeGreaterThan(0);

            // Check send transaction
            expect(sendTx.type).toBe(TxType.TxSent);
            expect(sendTx.amount).toBe(sendAmount);
            expect(sendTx.key.redeemTxid.length).toBeGreaterThan(0);
            expect(sendTx.key.redeemTxid).toBe(sendTxid);

            // Get transaction history for Bob
            const bobHistory = await bob.wallet.getTransactionHistory();
            expect(bobHistory).toBeDefined();
            expect(bobHistory.length).toBe(1); // Should have at least the receive transaction

            // Verify Bob's receive transaction
            const [bobsReceiveTx] = bobHistory;
            expect(bobsReceiveTx.type).toBe(TxType.TxReceived);
            expect(bobsReceiveTx.amount).toBe(sendAmount);
            expect(bobsReceiveTx.settled).toBe(false);
            expect(bobsReceiveTx.key.redeemTxid.length).toBeGreaterThan(0);

            // Bob settles the received VTXO
            let bobInputs = await bob.wallet.getVtxos();
            await bob.wallet.settle({
                inputs: bobInputs,
                outputs: [
                    {
                        address: bobOffchainAddress!,
                        amount: BigInt(sendAmount),
                    },
                ],
            });

            // Verify Bob's history
            const bobHistoryAfterSettling =
                await bob.wallet.getTransactionHistory();
            expect(bobHistoryAfterSettling).toBeDefined();
            expect(bobHistoryAfterSettling.length).toBe(1);
            const [bobsReceiveTxAfterSettling] = bobHistoryAfterSettling;
            expect(bobsReceiveTxAfterSettling.type).toBe(TxType.TxReceived);
            expect(bobsReceiveTxAfterSettling.amount).toBe(sendAmount);
            expect(bobsReceiveTxAfterSettling.settled).toBe(true);

            // Bob does a collaborative exit to alice's boarding address
            bobInputs = await bob.wallet.getVtxos();
            const amount = bobInputs.reduce(
                (acc, input) => acc + input.value,
                0
            );
            const bobExitTxid = await bob.wallet.settle({
                inputs: bobInputs,
                outputs: [
                    {
                        address: boardingAddress!,
                        amount: BigInt(amount),
                    },
                ],
            });

            expect(bobExitTxid).toBeDefined();

            // Check bob's history
            const bobHistoryAfterExit =
                await bob.wallet.getTransactionHistory();
            expect(bobHistoryAfterExit).toBeDefined();
            expect(bobHistoryAfterExit.length).toBe(2);
            const [bobsExitTx] = bobHistoryAfterExit;
            expect(bobsExitTx.type).toBe(TxType.TxSent);
            expect(bobsExitTx.amount).toBe(amount);

            // Check alice's history
            const aliceHistoryAfterExit =
                await alice.wallet.getTransactionHistory();
            expect(aliceHistoryAfterExit).toBeDefined();
            expect(aliceHistoryAfterExit.length).toBe(3);
            const [alicesExitTx] = aliceHistoryAfterExit;
            expect(alicesExitTx.type).toBe(TxType.TxReceived);
            expect(alicesExitTx.amount).toBe(amount);
        }
    );

    it("should be able to claim a VHTLC", { timeout: 60000 }, async () => {
        const alice = createTestIdentity();
        const bob = createTestIdentity();

        const preimage = new TextEncoder().encode("preimage");
        const preimageHash = hash160(preimage);

        const vhtlcScript = new VHTLC.Script({
            preimageHash,
            sender: alice.xOnlyPublicKey(),
            receiver: bob.xOnlyPublicKey(),
            server: X_ONLY_PUBLIC_KEY,
            refundLocktime: BigInt(1000),
            unilateralClaimDelay: {
                type: "blocks",
                value: 100n,
            },
            unilateralRefundDelay: {
                type: "blocks",
                value: 50n,
            },
            unilateralRefundWithoutReceiverDelay: {
                type: "blocks",
                value: 50n,
            },
        });

        const address = vhtlcScript
            .address(networks.regtest.hrp, X_ONLY_PUBLIC_KEY)
            .encode();

        // fund the vhtlc address
        const fundAmount = 1000;
        execSync(
            `${arkdExec} ark send --to ${address} --amount ${fundAmount} --password secret`
        );

        // bob special identity to sign with the preimage
        const bobVHTLCIdentity: Identity = {
            sign: async (tx: Transaction, inputIndexes?: number[]) => {
                const cpy = tx.clone();
                addConditionWitness(0, cpy, [preimage]);
                return bob.sign(cpy, inputIndexes);
            },
            xOnlyPublicKey: bob.xOnlyPublicKey,
            signerSession: bob.signerSession,
        };

        const arkProvider = new RestArkProvider("http://localhost:7070");

        const infos = await arkProvider.getInfo();
        const serverUnrollScript = CSVMultisigTapscript.encode({
            timelock: {
                type: infos.unilateralExitDelay < 512 ? "blocks" : "seconds",
                value: infos.unilateralExitDelay,
            },
            pubkeys: [X_ONLY_PUBLIC_KEY],
        });

        const { spendableVtxos } = await arkProvider.getVirtualCoins(address);
        expect(spendableVtxos).toHaveLength(1);
        const vtxo = spendableVtxos[0];

        const { virtualTx, checkpoints } = buildOffchainTx(
            [
                {
                    ...vtxo,
                    tapLeafScript: vhtlcScript.claim(),
                    tapTree: vhtlcScript.encode(),
                },
            ],
            [
                {
                    script: vhtlcScript.pkScript,
                    amount: BigInt(fundAmount),
                },
            ],
            serverUnrollScript
        );

        const signedVirtualTx = await bobVHTLCIdentity.sign(virtualTx);
        const { txid, finalVirtualTx, signedCheckpoints } =
            await arkProvider.submitOffchainTx(
                base64.encode(signedVirtualTx.toPSBT()),
                checkpoints.map((c) => base64.encode(c.toPSBT()))
            );

        expect(txid).toBeDefined();
        expect(finalVirtualTx).toBeDefined();
        expect(signedCheckpoints).toBeDefined();
        expect(signedCheckpoints.length).toBe(checkpoints.length);

        const finalCheckpoints = await Promise.all(
            signedCheckpoints.map(async (c) => {
                const tx = Transaction.fromPSBT(base64.decode(c), {
                    allowUnknown: true,
                });
                const signedCheckpoint = await bobVHTLCIdentity.sign(tx, [0]);
                return base64.encode(signedCheckpoint.toPSBT());
            })
        );

        await arkProvider.finalizeOffchainTx(txid, finalCheckpoints);
    });

    it.skip(
        "should be able to unilateral exit VTXO",
        { timeout: 60000 },
        async () => {
            const alice = await createTestWallet();

            const aliceAddresses = await alice.wallet.getAddress();
            const boardingAddress = aliceAddresses.boarding;
            const offchainAddress = aliceAddresses.offchain;

            // faucet
            execSync(`nigiri faucet ${boardingAddress} 0.0001`);

            await new Promise((resolve) => setTimeout(resolve, 5000));

            const boardingInputs = await alice.wallet.getBoardingUtxos();
            expect(boardingInputs.length).toBeGreaterThanOrEqual(1);

            await alice.wallet.settle({
                inputs: boardingInputs,
                outputs: [
                    {
                        address: offchainAddress!,
                        amount: BigInt(10000),
                    },
                ],
            });
            await new Promise((resolve) => setTimeout(resolve, 1000));

            const virtualCoins = await alice.wallet.getVtxos();
            expect(virtualCoins).toHaveLength(1);
            const vtxo = virtualCoins[0];
            expect(vtxo.txid).toBeDefined();
            await alice.wallet.exit([{ txid: vtxo.txid, vout: vtxo.vout }]);
            await new Promise((resolve) => setTimeout(resolve, 1000));
            const virtualCoinsAfterExit = await alice.wallet.getVtxos();
            expect(virtualCoinsAfterExit).toHaveLength(0);
        }
    );

    it("should be able to redeem a note", { timeout: 60000 }, async () => {
        // Create fresh wallet instance for this test
        const alice = await createTestWallet();
        const aliceOffchainAddress = (await alice.wallet.getAddress()).offchain;
        expect(aliceOffchainAddress).toBeDefined();

        const fundAmount = 1000;

        const arknote = execSync(
            `${arkdExec} arkd wallet note --amount ${fundAmount}`
        )
            .toString()
            .replace(/\n/g, "");

        const settleTxid = await alice.wallet.settle({
            inputs: [ArkNote.fromString(arknote)],
            outputs: [
                {
                    address: aliceOffchainAddress!,
                    amount: BigInt(fundAmount),
                },
            ],
        });

        expect(settleTxid).toBeDefined();

        await new Promise((resolve) => setTimeout(resolve, 1000));

        const virtualCoins = await alice.wallet.getVtxos();
        expect(virtualCoins).toHaveLength(1);
        expect(virtualCoins[0].value).toBe(fundAmount);
    });
});<|MERGE_RESOLUTION|>--- conflicted
+++ resolved
@@ -11,13 +11,9 @@
     Identity,
     addConditionWitness,
     RestArkProvider,
-<<<<<<< HEAD
+    ArkNote,
+    CSVMultisigTapscript,
     buildOffchainTx,
-    CSVMultisigTapscript,
-=======
-    createVirtualTx,
-    ArkNote,
->>>>>>> 1b786a74
 } from "../src";
 import { networks } from "../src/networks";
 import { hash160 } from "@scure/btc-signer/utils";
