--- conflicted
+++ resolved
@@ -30,18 +30,6 @@
       '@types/node':
         specifier: 22.10.2
         version: 22.10.2
-<<<<<<< HEAD
-      '@types/ws':
-        specifier: 8.18.1
-        version: 8.18.1
-      '@typescript-eslint/eslint-plugin':
-        specifier: 8.18.2
-        version: 8.18.2(@typescript-eslint/parser@8.18.2(eslint@9.17.0)(typescript@5.7.2))(eslint@9.17.0)(typescript@5.7.2)
-      '@typescript-eslint/parser':
-        specifier: 8.18.2
-        version: 8.18.2(eslint@9.17.0)(typescript@5.7.2)
-=======
->>>>>>> 7a4ae082
       '@vitest/coverage-v8':
         specifier: 2.1.9
         version: 2.1.9(vitest@2.1.9(@types/node@22.10.2))
@@ -543,60 +531,8 @@
   '@types/node@22.10.2':
     resolution: {integrity: sha512-Xxr6BBRCAOQixvonOye19wnzyDiUtTeqldOOmj3CkeblonbccA12PFwlufvRdrpjXxqnmUaeiU5EOA+7s5diUQ==}
 
-<<<<<<< HEAD
-  '@types/ws@8.18.1':
-    resolution: {integrity: sha512-ThVF6DCVhA8kUGy+aazFQ4kXQ7E1Ty7A3ypFOe0IcJV8O/M511G99AW24irKrW56Wt44yG9+ij8FaqoBGkuBXg==}
-
-  '@typescript-eslint/eslint-plugin@8.18.2':
-    resolution: {integrity: sha512-adig4SzPLjeQ0Tm+jvsozSGiCliI2ajeURDGHjZ2llnA+A67HihCQ+a3amtPhUakd1GlwHxSRvzOZktbEvhPPg==}
-    engines: {node: ^18.18.0 || ^20.9.0 || >=21.1.0}
-    peerDependencies:
-      '@typescript-eslint/parser': ^8.0.0 || ^8.0.0-alpha.0
-      eslint: ^8.57.0 || ^9.0.0
-      typescript: '>=4.8.4 <5.8.0'
-
-  '@typescript-eslint/parser@8.18.2':
-    resolution: {integrity: sha512-y7tcq4StgxQD4mDr9+Jb26dZ+HTZ/SkfqpXSiqeUXZHxOUyjWDKsmwKhJ0/tApR08DgOhrFAoAhyB80/p3ViuA==}
-    engines: {node: ^18.18.0 || ^20.9.0 || >=21.1.0}
-    peerDependencies:
-      eslint: ^8.57.0 || ^9.0.0
-      typescript: '>=4.8.4 <5.8.0'
-
-  '@typescript-eslint/scope-manager@8.18.2':
-    resolution: {integrity: sha512-YJFSfbd0CJjy14r/EvWapYgV4R5CHzptssoag2M7y3Ra7XNta6GPAJPPP5KGB9j14viYXyrzRO5GkX7CRfo8/g==}
-    engines: {node: ^18.18.0 || ^20.9.0 || >=21.1.0}
-
-  '@typescript-eslint/type-utils@8.18.2':
-    resolution: {integrity: sha512-AB/Wr1Lz31bzHfGm/jgbFR0VB0SML/hd2P1yxzKDM48YmP7vbyJNHRExUE/wZsQj2wUCvbWH8poNHFuxLqCTnA==}
-    engines: {node: ^18.18.0 || ^20.9.0 || >=21.1.0}
-    peerDependencies:
-      eslint: ^8.57.0 || ^9.0.0
-      typescript: '>=4.8.4 <5.8.0'
-
-  '@typescript-eslint/types@8.18.2':
-    resolution: {integrity: sha512-Z/zblEPp8cIvmEn6+tPDIHUbRu/0z5lqZ+NvolL5SvXWT5rQy7+Nch83M0++XzO0XrWRFWECgOAyE8bsJTl1GQ==}
-    engines: {node: ^18.18.0 || ^20.9.0 || >=21.1.0}
-
-  '@typescript-eslint/typescript-estree@8.18.2':
-    resolution: {integrity: sha512-WXAVt595HjpmlfH4crSdM/1bcsqh+1weFRWIa9XMTx/XHZ9TCKMcr725tLYqWOgzKdeDrqVHxFotrvWcEsk2Tg==}
-    engines: {node: ^18.18.0 || ^20.9.0 || >=21.1.0}
-    peerDependencies:
-      typescript: '>=4.8.4 <5.8.0'
-
-  '@typescript-eslint/utils@8.18.2':
-    resolution: {integrity: sha512-Cr4A0H7DtVIPkauj4sTSXVl+VBWewE9/o40KcF3TV9aqDEOWoXF3/+oRXNby3DYzZeCATvbdksYsGZzplwnK/Q==}
-    engines: {node: ^18.18.0 || ^20.9.0 || >=21.1.0}
-    peerDependencies:
-      eslint: ^8.57.0 || ^9.0.0
-      typescript: '>=4.8.4 <5.8.0'
-
-  '@typescript-eslint/visitor-keys@8.18.2':
-    resolution: {integrity: sha512-zORcwn4C3trOWiCqFQP1x6G3xTRyZ1LYydnj51cRnJ6hxBlr/cKPckk+PKPUw/fXmvfKTcw7bwY3w9izgx5jZw==}
-    engines: {node: ^18.18.0 || ^20.9.0 || >=21.1.0}
-=======
   '@types/unist@3.0.3':
     resolution: {integrity: sha512-ko/gIFJRv177XgZsZcBwnqJN5x/Gien8qNOn0D5bQU/zAzVf9Zt3BlcUiLqhV9y4ARk0GbT3tnUiPNgnTXzc/Q==}
->>>>>>> 7a4ae082
 
   '@vitest/coverage-v8@2.1.9':
     resolution: {integrity: sha512-Z2cOr0ksM00MpEfyVE8KXIYPEcBFxdbLSs56L8PO0QQMxt/6bDj45uQfxoc96v05KW3clk7vvgP0qfDit9DmfQ==}
@@ -1070,31 +1006,9 @@
     resolution: {integrity: sha512-si7QWI6zUMq56bESFvagtmzMdGOtoxfR+Sez11Mobfc7tm+VkUckk9bW2UeffTGVUbOksxmSw0AA2gs8g71NCQ==}
     engines: {node: '>=12'}
 
-<<<<<<< HEAD
-  wrap-ansi@9.0.0:
-    resolution: {integrity: sha512-G8ura3S+3Z2G+mkgNRq8dqaFZAuxfsxpBB8OCTGRTCtp+l/v9nbFNmCUP1BZMts3G1142MsZfn6eeUKrr4PD1Q==}
-    engines: {node: '>=18'}
-
-  ws@8.18.3:
-    resolution: {integrity: sha512-PEIGCY5tSlUt50cqyMXfCzX+oOPqN0vuGqWzbcJ2xvnkzkq46oOpz7dQaTDBdfICb4N14+GARUDw2XV2N4tvzg==}
-    engines: {node: '>=10.0.0'}
-    peerDependencies:
-      bufferutil: ^4.0.1
-      utf-8-validate: '>=5.0.2'
-    peerDependenciesMeta:
-      bufferutil:
-        optional: true
-      utf-8-validate:
-        optional: true
-
-  yaml@2.6.1:
-    resolution: {integrity: sha512-7r0XPzioN/Q9kXBro/XPnA6kznR73DHq+GXh5ON7ZozRO6aMjbmiBuKste2wslTFkC5d1dw0GooOCepZXJ2SAg==}
-    engines: {node: '>= 14'}
-=======
   yaml@2.8.0:
     resolution: {integrity: sha512-4lLa/EcQCB0cJkyts+FpIRx5G/llPxfP6VQU5KByHEhLxY3IJCH0f0Hy1MHI8sClTvsIb8qwRJ6R/ZdlDJ/leQ==}
     engines: {node: '>= 14.6'}
->>>>>>> 7a4ae082
     hasBin: true
 
 snapshots:
@@ -1376,32 +1290,7 @@
       '@shikijs/types': 1.29.2
       '@shikijs/vscode-textmate': 10.0.2
 
-<<<<<<< HEAD
-  '@types/ws@8.18.1':
-    dependencies:
-      '@types/node': 22.10.2
-
-  '@typescript-eslint/eslint-plugin@8.18.2(@typescript-eslint/parser@8.18.2(eslint@9.17.0)(typescript@5.7.2))(eslint@9.17.0)(typescript@5.7.2)':
-    dependencies:
-      '@eslint-community/regexpp': 4.12.1
-      '@typescript-eslint/parser': 8.18.2(eslint@9.17.0)(typescript@5.7.2)
-      '@typescript-eslint/scope-manager': 8.18.2
-      '@typescript-eslint/type-utils': 8.18.2(eslint@9.17.0)(typescript@5.7.2)
-      '@typescript-eslint/utils': 8.18.2(eslint@9.17.0)(typescript@5.7.2)
-      '@typescript-eslint/visitor-keys': 8.18.2
-      eslint: 9.17.0
-      graphemer: 1.4.0
-      ignore: 5.3.2
-      natural-compare: 1.4.0
-      ts-api-utils: 1.4.3(typescript@5.7.2)
-      typescript: 5.7.2
-    transitivePeerDependencies:
-      - supports-color
-
-  '@typescript-eslint/parser@8.18.2(eslint@9.17.0)(typescript@5.7.2)':
-=======
   '@shikijs/types@1.29.2':
->>>>>>> 7a4ae082
     dependencies:
       '@shikijs/vscode-textmate': 10.0.2
       '@types/hast': 3.0.4
@@ -1936,18 +1825,4 @@
       string-width: 5.1.2
       strip-ansi: 7.1.0
 
-<<<<<<< HEAD
-  wrap-ansi@9.0.0:
-    dependencies:
-      ansi-styles: 6.2.1
-      string-width: 7.2.0
-      strip-ansi: 7.1.0
-
-  ws@8.18.3: {}
-
-  yaml@2.6.1: {}
-
-  yocto-queue@0.1.0: {}
-=======
-  yaml@2.8.0: {}
->>>>>>> 7a4ae082
+  yaml@2.8.0: {}